// SPDX-License-Identifier: MIT OR Apache-2.0
pragma solidity ^0.8.18;

import "ds-test/test.sol";
import "cheats/Vm.sol";
import "../logs/console.sol";

library JsonStructs {
    address constant HEVM_ADDRESS = address(bytes20(uint160(uint256(keccak256("hevm cheat code")))));
    Vm constant vm = Vm(HEVM_ADDRESS);

    // forge eip712 testdata/default/cheats/Json.t.sol -R 'cheats=testdata/cheats' -R 'ds-test=testdata/lib/ds-test/src' | grep ^FlatJson
    string constant schema_FlatJson =
        "FlatJson(uint256 a,int24[][] arr,string str,bytes b,address addr,bytes32 fixedBytes)";

    // forge eip712 testdata/default/cheats/Json.t.sol -R 'cheats=testdata/cheats' -R 'ds-test=testdata/lib/ds-test/src' | grep ^NestedJson
    string constant schema_NestedJson =
        "NestedJson(FlatJson[] members,AnotherFlatJson inner,string name)AnotherFlatJson(bytes4 fixedBytes)FlatJson(uint256 a,int24[][] arr,string str,bytes b,address addr,bytes32 fixedBytes)";

    function deserializeFlatJson(string memory json) internal pure returns (ParseJsonTest.FlatJson memory) {
        return abi.decode(vm.parseJsonType(json, schema_FlatJson), (ParseJsonTest.FlatJson));
    }

    function deserializeFlatJson(string memory json, string memory path)
        internal
        pure
        returns (ParseJsonTest.FlatJson memory)
    {
        return abi.decode(vm.parseJsonType(json, path, schema_FlatJson), (ParseJsonTest.FlatJson));
    }

    function deserializeFlatJsonArray(string memory json, string memory path)
        internal
        pure
        returns (ParseJsonTest.FlatJson[] memory)
    {
        return abi.decode(vm.parseJsonTypeArray(json, path, schema_FlatJson), (ParseJsonTest.FlatJson[]));
    }

    function deserializeNestedJson(string memory json) internal pure returns (ParseJsonTest.NestedJson memory) {
        return abi.decode(vm.parseJsonType(json, schema_NestedJson), (ParseJsonTest.NestedJson));
    }

    function deserializeNestedJson(string memory json, string memory path)
        internal
        pure
        returns (ParseJsonTest.NestedJson memory)
    {
        return abi.decode(vm.parseJsonType(json, path, schema_NestedJson), (ParseJsonTest.NestedJson));
    }

    function deserializeNestedJsonArray(string memory json, string memory path)
        internal
        pure
        returns (ParseJsonTest.NestedJson[] memory)
    {
        return abi.decode(vm.parseJsonType(json, path, schema_NestedJson), (ParseJsonTest.NestedJson[]));
    }

    function serialize(ParseJsonTest.FlatJson memory instance) internal pure returns (string memory) {
        return vm.serializeJsonType(schema_FlatJson, abi.encode(instance));
    }

    function serialize(ParseJsonTest.NestedJson memory instance) internal pure returns (string memory) {
        return vm.serializeJsonType(schema_NestedJson, abi.encode(instance));
    }
}

contract ParseJsonTest is DSTest {
    using JsonStructs for *;

    struct FlatJson {
        uint256 a;
        int24[][] arr;
        string str;
        bytes b;
        address addr;
        bytes32 fixedBytes;
    }

    struct AnotherFlatJson {
        bytes4 fixedBytes;
    }

    struct NestedJson {
        FlatJson[] members;
        AnotherFlatJson inner;
        string name;
    }

    Vm constant vm = Vm(HEVM_ADDRESS);
    string json;

    function setUp() public {
        string memory path = "fixtures/Json/test.json";
        json = vm.readFile(path);
    }

    function test_basicString() public {
        bytes memory data = vm.parseJson(json, ".basicString");
        string memory decodedData = abi.decode(data, (string));
        assertEq("hai", decodedData);
    }

    function test_null() public {
        bytes memory data = vm.parseJson(json, ".null");
        bytes memory decodedData = abi.decode(data, (bytes));
        assertEq(new bytes(0), decodedData);
    }

    function test_stringArray() public {
        bytes memory data = vm.parseJson(json, ".stringArray");
        string[] memory decodedData = abi.decode(data, (string[]));
        assertEq("hai", decodedData[0]);
        assertEq("there", decodedData[1]);
    }

    function test_address() public {
        bytes memory data = vm.parseJson(json, ".address");
        address decodedData = abi.decode(data, (address));
        assertEq(0xf39Fd6e51aad88F6F4ce6aB8827279cffFb92266, decodedData);
    }

    function test_addressArray() public {
        bytes memory data = vm.parseJson(json, ".addressArray");
        address[] memory decodedData = abi.decode(data, (address[]));
        assertEq(0xf39Fd6e51aad88F6F4ce6aB8827279cffFb92266, decodedData[0]);
        assertEq(0x7109709ECfa91a80626fF3989D68f67F5b1DD12D, decodedData[1]);
    }

    function test_H160ButNotaddress() public {
        string memory data = abi.decode(vm.parseJson(json, ".H160NotAddress"), (string));
        assertEq("0000000000000000000000000000000000001337", data);
    }

    function test_bool() public {
        bytes memory data = vm.parseJson(json, ".boolTrue");
        bool decodedData = abi.decode(data, (bool));
        assertTrue(decodedData);

        data = vm.parseJson(json, ".boolFalse");
        decodedData = abi.decode(data, (bool));
        assertTrue(!decodedData);
    }

    function test_boolArray() public {
        bytes memory data = vm.parseJson(json, ".boolArray");
        bool[] memory decodedData = abi.decode(data, (bool[]));
        assertTrue(decodedData[0]);
        assertTrue(!decodedData[1]);
    }

    function test_uintArray() public {
        bytes memory data = vm.parseJson(json, ".uintArray");
        uint256[] memory decodedData = abi.decode(data, (uint256[]));
        assertEq(42, decodedData[0]);
        assertEq(43, decodedData[1]);
    }

    // Object keys are sorted alphabetically, regardless of input.
    struct Whole {
        string str;
        string[] strArray;
        uint256[] uintArray;
    }

    function test_wholeObject() public {
        // we need to make the path relative to the crate that's running tests for it (forge crate)
        string memory path = "fixtures/Json/whole_json.json";
        console.log(path);
        json = vm.readFile(path);
        bytes memory data = vm.parseJson(json);
        Whole memory whole = abi.decode(data, (Whole));
        assertEq(whole.str, "hai");
        assertEq(whole.uintArray[0], 42);
        assertEq(whole.uintArray[1], 43);
        assertEq(whole.strArray[0], "hai");
        assertEq(whole.strArray[1], "there");
    }

    function test_coercionRevert() public {
        vm._expectCheatcodeRevert("expected uint256, found JSON object");
        vm.parseJsonUint(json, ".nestedObject");
    }

    function test_coercionUint() public {
        uint256 number = vm.parseJsonUint(json, ".uintHex");
        assertEq(number, 1231232);
        number = vm.parseJsonUint(json, ".uintString");
        assertEq(number, 115792089237316195423570985008687907853269984665640564039457584007913129639935);
        number = vm.parseJsonUint(json, ".uintNumber");
        assertEq(number, 115792089237316195423570985008687907853269984665640564039457584007913129639935);
        uint256[] memory numbers = vm.parseJsonUintArray(json, ".uintArray");
        assertEq(numbers[0], 42);
        assertEq(numbers[1], 43);
        numbers = vm.parseJsonUintArray(json, ".uintStringArray");
        assertEq(numbers[0], 1231232);
        assertEq(numbers[1], 1231232);
        assertEq(numbers[2], 1231232);
    }

    function test_coercionInt() public {
        int256 number = vm.parseJsonInt(json, ".intNumber");
        assertEq(number, -12);
        number = vm.parseJsonInt(json, ".intString");
        assertEq(number, -12);
        number = vm.parseJsonInt(json, ".intHex");
        assertEq(number, -12);
    }

    function test_coercionBool() public {
        bool boolean = vm.parseJsonBool(json, ".boolTrue");
        assertTrue(boolean);
        bool boolFalse = vm.parseJsonBool(json, ".boolFalse");
        assertTrue(!boolFalse);
        boolean = vm.parseJsonBool(json, ".boolString");
        assertEq(boolean, true);
        bool[] memory booleans = vm.parseJsonBoolArray(json, ".boolArray");
        assertTrue(booleans[0]);
        assertTrue(!booleans[1]);
        booleans = vm.parseJsonBoolArray(json, ".boolStringArray");
        assertTrue(booleans[0]);
        assertTrue(!booleans[1]);
    }

    function test_coercionBytes() public {
        bytes memory bytes_ = vm.parseJsonBytes(json, ".bytesString");
        assertEq(bytes_, hex"01");

        bytes[] memory bytesArray = vm.parseJsonBytesArray(json, ".bytesStringArray");
        assertEq(bytesArray[0], hex"01");
        assertEq(bytesArray[1], hex"02");
    }

    struct Nested {
        uint256 number;
        string str;
    }

    function test_nestedObject() public {
        bytes memory data = vm.parseJson(json, ".nestedObject");
        Nested memory nested = abi.decode(data, (Nested));
        assertEq(nested.number, 115792089237316195423570985008687907853269984665640564039457584007913129639935);
        assertEq(nested.str, "NEST");
    }

    function test_advancedJsonPath() public {
        bytes memory data = vm.parseJson(json, ".advancedJsonPath[*].id");
        uint256[] memory numbers = abi.decode(data, (uint256[]));
        assertEq(numbers[0], 1);
        assertEq(numbers[1], 2);
    }

    function test_canonicalizePath() public {
        bytes memory data = vm.parseJson(json, "$.basicString");
        string memory decodedData = abi.decode(data, (string));
        assertEq("hai", decodedData);
    }

    function test_nonExistentKey() public {
        bytes memory data = vm.parseJson(json, ".thisKeyDoesNotExist");
        assertEq(0, data.length);
    }

    function test_parseJsonKeys() public {
        string memory jsonString =
            '{"some_key_to_value": "some_value", "some_key_to_array": [1, 2, 3], "some_key_to_object": {"key1": "value1", "key2": 2}}';

        string[] memory keys = vm.parseJsonKeys(jsonString, "$");
        string[] memory expected = new string[](3);
        expected[0] = "some_key_to_value";
        expected[1] = "some_key_to_array";
        expected[2] = "some_key_to_object";
        assertEq(abi.encode(keys), abi.encode(expected));

        keys = vm.parseJsonKeys(jsonString, ".some_key_to_object");
        expected = new string[](2);
        expected[0] = "key1";
        expected[1] = "key2";
        assertEq(abi.encode(keys), abi.encode(expected));

        vm._expectCheatcodeRevert("JSON value at \".some_key_to_array\" is not an object");
        vm.parseJsonKeys(jsonString, ".some_key_to_array");

        vm._expectCheatcodeRevert("JSON value at \".some_key_to_value\" is not an object");
        vm.parseJsonKeys(jsonString, ".some_key_to_value");

        vm._expectCheatcodeRevert("key \".*\" must return exactly one JSON object");
        vm.parseJsonKeys(jsonString, ".*");
    }

    // forge eip712 testdata/default/cheats/Json.t.sol -R 'cheats=testdata/cheats' -R 'ds-test=testdata/lib/ds-test/src' | grep ^FlatJson
    string constant schema_FlatJson =
        "FlatJson(uint256 a,int24[][] arr,string str,bytes b,address addr,bytes32 fixedBytes)";

    // forge eip712 testdata/default/cheats/Json.t.sol -R 'cheats=testdata/cheats' -R 'ds-test=testdata/lib/ds-test/src' | grep ^NestedJson
    string constant schema_NestedJson =
        "NestedJson(FlatJson[] members,AnotherFlatJson inner,string name)AnotherFlatJson(bytes4 fixedBytes)FlatJson(uint256 a,int24[][] arr,string str,bytes b,address addr,bytes32 fixedBytes)";

    function test_parseJsonType() public {
        string memory readJson = vm.readFile("fixtures/Json/nested_json_struct.json");
        NestedJson memory data = readJson.deserializeNestedJson();
        assertEq(data.members.length, 2);

        FlatJson memory expected = FlatJson({
            a: 200,
            arr: new int24[][](0),
            str: "some other string",
            b: hex"0000000000000000000000000000000000000000",
            addr: 0x167D91deaEEE3021161502873d3bcc6291081648,
            fixedBytes: 0xed1c7beb1f00feaaaec5636950d6edb25a8d4fedc8deb2711287b64c4d27719d
        });

        assertEq(keccak256(abi.encode(data.members[1])), keccak256(abi.encode(expected)));
        assertEq(bytes32(data.inner.fixedBytes), bytes32(bytes4(0x12345678)));

        FlatJson[] memory members = JsonStructs.deserializeFlatJsonArray(readJson, ".members");

        assertEq(keccak256(abi.encode(members)), keccak256(abi.encode(data.members)));
    }

    function test_parseJsonType_roundtrip() public {
        string memory readJson = vm.readFile("fixtures/Json/nested_json_struct.json");
        NestedJson memory data = readJson.deserializeNestedJson();
        string memory serialized = data.serialize();
        NestedJson memory deserialized = serialized.deserializeNestedJson();
        assertEq(keccak256(abi.encode(data)), keccak256(abi.encode(deserialized)));
    }
}

contract WriteJsonTest is DSTest {
    Vm constant vm = Vm(HEVM_ADDRESS);

    string json1;
    string json2;

    function setUp() public {
        json1 = "example";
        json2 = "example2";
    }

    function test_serializeJson() public {
        vm.serializeUint(json1, "key1", uint256(254));
        vm.serializeBool(json1, "boolean", true);
        vm.serializeInt(json2, "key2", -234);
        vm.serializeUint(json2, "deploy", uint256(254));
        vm.serializeUintToHex(json2, "hexUint", uint256(255));
        string memory data = vm.serializeBool(json2, "boolean", true);
        vm.serializeString(json2, "json1", data);
        emit log(data);
    }

    function test_serializeArray() public {
        bool[] memory data1 = new bool[](3);
        data1[0] = true;
        data1[2] = false;
        vm.serializeBool(json1, "array1", data1);

        address[] memory data2 = new address[](3);
        data2[0] = address(0xBEEEF);
        data2[2] = vm.addr(123);
        vm.serializeAddress(json1, "array2", data2);

        bytes[] memory data3 = new bytes[](3);
        data3[0] = bytes("123");
        data3[2] = bytes("fpovhpgjaiosfjhapiufpsdf");
        string memory finalJson = vm.serializeBytes(json1, "array3", data3);

        string memory path = "fixtures/Json/write_test_array.json";
        vm.writeJson(finalJson, path);

        string memory json = vm.readFile(path);
        bytes memory rawData = vm.parseJson(json, ".array1");
        bool[] memory parsedData1 = new bool[](3);
        parsedData1 = abi.decode(rawData, (bool[]));
        assertEq(parsedData1[0], data1[0]);
        assertEq(parsedData1[1], data1[1]);
        assertEq(parsedData1[2], data1[2]);

        rawData = vm.parseJson(json, ".array2");
        address[] memory parsedData2 = new address[](3);
        parsedData2 = abi.decode(rawData, (address[]));
        assertEq(parsedData2[0], data2[0]);
        assertEq(parsedData2[1], data2[1]);
        assertEq(parsedData2[2], data2[2]);

        rawData = vm.parseJson(json, ".array3");
        bytes[] memory parsedData3 = new bytes[](3);
        parsedData3 = abi.decode(rawData, (bytes[]));
        assertEq(parsedData3[0], data3[0]);
        assertEq(parsedData3[1], data3[1]);
        assertEq(parsedData3[2], data3[2]);
        vm.removeFile(path);
    }

    // The serializeJson cheatcode was added to support assigning an existing json string to an object key.
    // Github issue: https://github.com/foundry-rs/foundry/issues/5745
    function test_serializeRootObject() public {
        string memory serialized = vm.serializeJson(json1, '{"foo": "bar"}');
        assertEq(serialized, '{"foo": "bar"}');
        serialized = vm.serializeBool(json1, "boolean", true);
        assertEq(vm.parseJsonString(serialized, ".foo"), "bar");
        assertEq(vm.parseJsonBool(serialized, ".boolean"), true);

        string memory overwritten = vm.serializeJson(json1, '{"value": 123}');
        assertEq(overwritten, '{"value": 123}');
    }

    struct simpleJson {
        uint256 a;
        string b;
    }

    struct notSimpleJson {
        uint256 a;
        string b;
        simpleJson c;
    }

    function test_serializeNotSimpleJson() public {
        string memory json3 = "json3";
        string memory path = "fixtures/Json/write_complex_test.json";
        vm.serializeUint(json3, "a", uint256(123));
        string memory semiFinal = vm.serializeString(json3, "b", "test");
        string memory finalJson = vm.serializeString(json3, "c", semiFinal);
        console.log(finalJson);
        vm.writeJson(finalJson, path);
        string memory json = vm.readFile(path);
        bytes memory data = vm.parseJson(json);
        notSimpleJson memory decodedData = abi.decode(data, (notSimpleJson));
    }

    function test_retrieveEntireJson() public {
        string memory path = "fixtures/Json/write_complex_test.json";
        string memory json = vm.readFile(path);
        bytes memory data = vm.parseJson(json, ".");
        notSimpleJson memory decodedData = abi.decode(data, (notSimpleJson));
        console.log(decodedData.a);
        assertEq(decodedData.a, 123);
    }

    function test_checkKeyExistsJson() public {
        string memory path = "fixtures/Json/write_complex_test.json";
        string memory json = vm.readFile(path);
        bool exists = vm.keyExistsJson(json, ".a");
        assertTrue(exists);

        // TODO: issue deprecation warning
        exists = vm.keyExists(json, ".a");
        assertTrue(exists);
    }

    function test_checkKeyDoesNotExistJson() public {
        string memory path = "fixtures/Json/write_complex_test.json";
        string memory json = vm.readFile(path);
        bool exists = vm.keyExistsJson(json, ".d");
        assertTrue(!exists);

        // TODO: issue deprecation warning
        exists = vm.keyExists(json, ".d");
        assertTrue(!exists);
    }

    function test_writeJson() public {
        string memory json3 = "json3";
        string memory path = "fixtures/Json/write_test.json";
        vm.serializeUint(json3, "a", uint256(123));
        string memory finalJson = vm.serializeString(json3, "b", "test");
        vm.writeJson(finalJson, path);

        string memory json = vm.readFile(path);
        bytes memory data = vm.parseJson(json);
        simpleJson memory decodedData = abi.decode(data, (simpleJson));
        assertEq(decodedData.a, 123);
        assertEq(decodedData.b, "test");

        // write json3 to key b
        vm.writeJson(finalJson, path, ".b");
        // read again
        json = vm.readFile(path);
        data = vm.parseJson(json, ".b");
        decodedData = abi.decode(data, (simpleJson));
        assertEq(decodedData.a, 123);
        assertEq(decodedData.b, "test");

        // replace a single value to key b
        address ex = address(0xBEEF);
        vm.writeJson(vm.toString(ex), path, ".b");
        json = vm.readFile(path);
        data = vm.parseJson(json, ".b");
        address decodedAddress = abi.decode(data, (address));
        assertEq(decodedAddress, ex);
    }

    function test_writeJson_createKeys() public {
        string memory path = "fixtures/Json/write_test.json";
        string memory json = vm.readFile(path);
<<<<<<< HEAD
        
=======

>>>>>>> f3654e42
        bool exists = vm.keyExistsJson(json, ".parent");
        assertTrue(!exists);
        exists = vm.keyExistsJson(json, ".parent.child");
        assertTrue(!exists);
        exists = vm.keyExistsJson(json, ".parent.child.value");
        assertTrue(!exists);

        // Write to nested path, creating intermediate keys
        vm.writeJson(vm.toString(uint256(42)), path, ".parent.child.value");

        // Verify the value was written and intermediate keys were created
        json = vm.readFile(path);
        uint256 value = abi.decode(vm.parseJson(json, ".parent.child.value"), (uint256));
        assertEq(value, 42);

        // Clean up the test file by removing the parent key we added
        vm.removeFile(path);
        vm.writeJson("{\"a\": 123, \"b\": \"0x000000000000000000000000000000000000bEEF\"}", path);
    }
}<|MERGE_RESOLUTION|>--- conflicted
+++ resolved
@@ -495,11 +495,7 @@
     function test_writeJson_createKeys() public {
         string memory path = "fixtures/Json/write_test.json";
         string memory json = vm.readFile(path);
-<<<<<<< HEAD
-        
-=======
-
->>>>>>> f3654e42
+
         bool exists = vm.keyExistsJson(json, ".parent");
         assertTrue(!exists);
         exists = vm.keyExistsJson(json, ".parent.child");

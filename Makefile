--- conflicted
+++ resolved
@@ -105,15 +105,6 @@
 	--all-features \
 	-- -D warnings
 
-<<<<<<< HEAD
-.PHONY: lint-codespell
-lint-codespell: ## Run codespell on the codebase.
-	@command -v codespell >/dev/null || { \
-		echo "codespell not found. Please install it by running the command `pipx install codespell` or refer to the following link for more information: https://github.com/codespell-project/codespell" \
-		exit 1; \
-	}
-	codespell --skip "*.json"
-=======
 .PHONY: lint-typos
 lint-typos: ## Run typos on the codebase.
 	@command -v typos >/dev/null || { \
@@ -121,17 +112,12 @@
 		exit 1; \
 	}
 	typos
->>>>>>> 54d25611
 
 .PHONY: lint
 lint: ## Run all linters.
 	make fmt && \
 	make lint-clippy && \
-<<<<<<< HEAD
-	make lint-codespell
-=======
 	make lint-typos
->>>>>>> 54d25611
 
 ##@ Other
 

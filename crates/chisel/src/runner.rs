--- conflicted
+++ resolved
@@ -3,13 +3,13 @@
 //! This module contains the `ChiselRunner` struct, which assists with deploying
 //! and calling the REPL contract on a in-memory REVM instance.
 
-use alloy_primitives::{Address, Bytes, Log, U256, map::AddressHashMap};
+use alloy_primitives::{map::AddressHashMap, Address, Bytes, Log, U256};
 use eyre::Result;
 use foundry_evm::{
     executors::{DeployResult, Executor, RawCallResult},
     traces::{TraceKind, Traces},
 };
-use revm::interpreter::{InstructionResult, return_ok};
+use revm::interpreter::{return_ok, InstructionResult};
 
 /// The function selector of the REPL contract's entrypoint, the `run()` function.
 static RUN_SELECTOR: [u8; 4] = [0xc0, 0x40, 0x62, 0x26];
@@ -151,15 +151,9 @@
                 self.executor.env_mut().tx.gas_limit = mid_gas_limit;
                 let res = self.executor.call_raw(from, to, calldata.clone(), value)?;
                 match res.exit_reason {
-<<<<<<< HEAD
-                    Some(InstructionResult::Revert) |
-                    Some(InstructionResult::OutOfGas) |
-                    Some(InstructionResult::OutOfFunds) => {
-=======
-                    InstructionResult::Revert
-                    | InstructionResult::OutOfGas
-                    | InstructionResult::OutOfFunds => {
->>>>>>> 60923175
+                    Some(InstructionResult::Revert)
+                    | Some(InstructionResult::OutOfGas)
+                    | Some(InstructionResult::OutOfFunds) => {
                         lowest_gas_limit = mid_gas_limit;
                     }
                     _ => {

use super::{install, watch::WatchArgs};
use clap::Parser;
use eyre::Result;
use forge_lint::{linter::Linter, sol::SolidityLinter};
use foundry_cli::{
<<<<<<< HEAD
    opts::{solar_pcx_from_build_opts, BuildOpts},
    utils::{cache_local_signatures, LoadConfig},
=======
    opts::BuildOpts,
    utils::{LoadConfig, cache_local_signatures},
>>>>>>> 109f2645
};
use foundry_common::{compile::ProjectCompiler, shell};
use foundry_compilers::{
    Project, ProjectCompileOutput,
    compilers::{Language, multi::MultiCompilerLanguage},
    solc::SolcLanguage,
    utils::source_files_iter,
};
use foundry_config::{
    Config,
    figment::{
        self, Metadata, Profile, Provider,
        error::Kind::InvalidType,
        value::{Dict, Map, Value},
    },
    filter::expand_globs,
};
use serde::Serialize;
use std::path::PathBuf;

foundry_config::merge_impl_figment_convert!(BuildArgs, build);

/// CLI arguments for `forge build`.
///
/// CLI arguments take the highest precedence in the Config/Figment hierarchy.
/// In order to override them in the foundry `Config` they need to be merged into an existing
/// `figment::Provider`, like `foundry_config::Config` is.
///
/// `BuildArgs` implements `figment::Provider` in which all config related fields are serialized and
/// then merged into an existing `Config`, effectively overwriting them.
///
/// Some arguments are marked as `#[serde(skip)]` and require manual processing in
/// `figment::Provider` implementation
#[derive(Clone, Debug, Default, Serialize, Parser)]
#[command(next_help_heading = "Build options", about = None, long_about = None)] // override doc
pub struct BuildArgs {
    /// Build source files from specified paths.
    #[serde(skip)]
    pub paths: Option<Vec<PathBuf>>,

    /// Print compiled contract names.
    #[arg(long)]
    #[serde(skip)]
    pub names: bool,

    /// Print compiled contract sizes.
    /// Constructor argument length is not included in the calculation of initcode size.
    #[arg(long)]
    #[serde(skip)]
    pub sizes: bool,

    /// Ignore initcode contract bytecode size limit introduced by EIP-3860.
    #[arg(long, alias = "ignore-initcode-size")]
    #[serde(skip)]
    pub ignore_eip_3860: bool,

    #[command(flatten)]
    #[serde(flatten)]
    pub build: BuildOpts,

    #[command(flatten)]
    #[serde(skip)]
    pub watch: WatchArgs,
}

impl BuildArgs {
    pub fn run(self) -> Result<ProjectCompileOutput> {
        let mut config = self.load_config()?;

        if install::install_missing_dependencies(&mut config) && config.auto_detect_remappings {
            // need to re-configure here to also catch additional remappings
            config = self.load_config()?;
        }

        let project = config.project()?;

        // Collect sources to compile if build subdirectories specified.
        let mut files = vec![];
        if let Some(paths) = &self.paths {
            for path in paths {
                let joined = project.root().join(path);
                let path = if joined.exists() { &joined } else { path };
                files.extend(source_files_iter(path, MultiCompilerLanguage::FILE_EXTENSIONS));
            }
            if files.is_empty() {
                eyre::bail!("No source files found in specified build paths.")
            }
        }

        let format_json = shell::is_json();
        let compiler = ProjectCompiler::new()
            .files(files)
            .dynamic_test_linking(config.dynamic_test_linking)
            .print_names(self.names)
            .print_sizes(self.sizes)
            .ignore_eip_3860(self.ignore_eip_3860)
            .bail(!format_json);

        // Runs the SolidityLinter before compilation.
        self.lint(&project, &config)?;
        let output = compiler.compile(&project)?;

        // Cache project selectors.
        cache_local_signatures(&output)?;

        if format_json && !self.names && !self.sizes {
            sh_println!("{}", serde_json::to_string_pretty(&output.output())?)?;
        }

        Ok(output)
    }

    fn lint(&self, project: &Project, config: &Config) -> Result<()> {
        let format_json = shell::is_json();
        if project.compiler.solc.is_some() && config.lint.lint_on_build && !shell::is_quiet() {
            let linter = SolidityLinter::new(config.project_paths())
                .with_json_emitter(format_json)
                .with_description(!format_json)
                .with_severity(if config.lint.severity.is_empty() {
                    None
                } else {
                    Some(config.lint.severity.clone())
                })
                .without_lints(if config.lint.exclude_lints.is_empty() {
                    None
                } else {
                    Some(
                        config
                            .lint
                            .exclude_lints
                            .iter()
                            .filter_map(|s| forge_lint::sol::SolLint::try_from(s.as_str()).ok())
                            .collect(),
                    )
                });

            // Expand ignore globs and canonicalize from the get go
            let ignored = expand_globs(&config.root, config.lint.ignore.iter())?
                .iter()
                .flat_map(foundry_common::fs::canonicalize_path)
                .collect::<Vec<_>>();

            let curr_dir = std::env::current_dir()?;
            let input_files = config
                .project_paths::<SolcLanguage>()
                .input_files_iter()
                .filter(|p| !(ignored.contains(p) || ignored.contains(&curr_dir.join(p))))
                .collect::<Vec<_>>();

            if !input_files.is_empty() {
                let sess = linter.init();
                linter.early_lint(&input_files, &sess)?;

                let parsing_context =
                    solar_pcx_from_build_opts(&sess, self.build.clone(), Some(&input_files))?;
                linter.late_lint(&input_files, parsing_context)?;
            }
        }

        Ok(())
    }

    /// Returns the `Project` for the current workspace
    ///
    /// This loads the `foundry_config::Config` for the current workspace (see
    /// [`foundry_config::utils::find_project_root`] and merges the cli `BuildArgs` into it before
    /// returning [`foundry_config::Config::project()`]
    pub fn project(&self) -> Result<Project> {
        self.build.project()
    }

    /// Returns whether `BuildArgs` was configured with `--watch`
    pub fn is_watch(&self) -> bool {
        self.watch.watch.is_some()
    }

    /// Returns the [`watchexec::Config`] necessary to bootstrap a new watch loop.
    pub(crate) fn watchexec_config(&self) -> Result<watchexec::Config> {
        // Use the path arguments or if none where provided the `src`, `test` and `script`
        // directories as well as the `foundry.toml` configuration file.
        self.watch.watchexec_config(|| {
            let config = self.load_config()?;
            let foundry_toml: PathBuf = config.root.join(Config::FILE_NAME);
            Ok([config.src, config.test, config.script, foundry_toml])
        })
    }
}

// Make this args a `figment::Provider` so that it can be merged into the `Config`
impl Provider for BuildArgs {
    fn metadata(&self) -> Metadata {
        Metadata::named("Build Args Provider")
    }

    fn data(&self) -> Result<Map<Profile, Dict>, figment::Error> {
        let value = Value::serialize(self)?;
        let error = InvalidType(value.to_actual(), "map".into());
        let mut dict = value.into_dict().ok_or(error)?;

        if self.names {
            dict.insert("names".to_string(), true.into());
        }

        if self.sizes {
            dict.insert("sizes".to_string(), true.into());
        }

        if self.ignore_eip_3860 {
            dict.insert("ignore_eip_3860".to_string(), true.into());
        }

        Ok(Map::from([(Config::selected_profile(), dict)]))
    }
}<|MERGE_RESOLUTION|>--- conflicted
+++ resolved
@@ -3,13 +3,8 @@
 use eyre::Result;
 use forge_lint::{linter::Linter, sol::SolidityLinter};
 use foundry_cli::{
-<<<<<<< HEAD
-    opts::{solar_pcx_from_build_opts, BuildOpts},
-    utils::{cache_local_signatures, LoadConfig},
-=======
-    opts::BuildOpts,
+    opts::{BuildOpts, solar_pcx_from_build_opts},
     utils::{LoadConfig, cache_local_signatures},
->>>>>>> 109f2645
 };
 use foundry_common::{compile::ProjectCompiler, shell};
 use foundry_compilers::{

--- conflicted
+++ resolved
@@ -1,16 +1,3 @@
-<<<<<<< HEAD
-use alloy_primitives::{keccak256, B256};
-use clap::{Parser, ValueHint};
-use eyre::Result;
-use foundry_cli::opts::{solar_pcx_from_build_opts, BuildOpts};
-use serde::Serialize;
-use solar_parse::interface::Session;
-use solar_sema::{
-    hir::StructId,
-    thread_local::ThreadLocal,
-    ty::{Ty, TyKind},
-    GcxWrapper, Hir,
-=======
 use alloy_primitives::{B256, keccak256};
 use clap::{Parser, ValueHint};
 use eyre::Result;
@@ -22,16 +9,12 @@
     hir::StructId,
     thread_local::ThreadLocal,
     ty::{Ty, TyKind},
->>>>>>> 54d25611
 };
 use std::{
     collections::BTreeMap,
     fmt::{Display, Formatter, Result as FmtResult, Write},
     path::{Path, PathBuf},
-<<<<<<< HEAD
-=======
     slice,
->>>>>>> 54d25611
 };
 
 foundry_config::impl_figment_convert!(Eip712Args, build);
@@ -55,22 +38,14 @@
 struct Eip712Output {
     path: String,
     #[serde(rename = "type")]
-<<<<<<< HEAD
-    typ: String,
-=======
     ty: String,
->>>>>>> 54d25611
     hash: B256,
 }
 
 impl Display for Eip712Output {
     fn fmt(&self, f: &mut Formatter<'_>) -> FmtResult {
         writeln!(f, "{}:", self.path)?;
-<<<<<<< HEAD
-        writeln!(f, " - type: {}", self.typ)?;
-=======
         writeln!(f, " - type: {}", self.ty)?;
->>>>>>> 54d25611
         writeln!(f, " - hash: {}", self.hash)
     }
 }
@@ -82,17 +57,12 @@
 
         sess.enter_parallel(|| -> Result<()> {
             // Set up the parsing context with the project paths and sources.
-<<<<<<< HEAD
-            let parsing_context =
-                solar_pcx_from_build_opts(&sess, self.build, Some(vec![self.target_path]))?;
-=======
             let parsing_context = solar_pcx_from_build_opts(
                 &sess,
                 &self.build,
                 None,
                 Some(slice::from_ref(&self.target_path)),
             )?;
->>>>>>> 54d25611
 
             // Parse and resolve
             let hir_arena = ThreadLocal::new();
@@ -108,11 +78,7 @@
                     Some(Eip712Output {
                         path: resolver.get_struct_path(id),
                         hash: keccak256(resolved.as_bytes()),
-<<<<<<< HEAD
-                        typ: resolved,
-=======
                         ty: resolved,
->>>>>>> 54d25611
                     })
                 })
                 .collect::<Vec<_>>();
@@ -216,11 +182,7 @@
                 subtypes.iter().map(|(name, id)| (name.clone(), *id)).collect::<Vec<_>>()
             {
                 if subtype_id == id {
-<<<<<<< HEAD
-                    continue
-=======
                     continue;
->>>>>>> 54d25611
                 }
                 let encoded_subtype =
                     self.resolve_eip712_inner(subtype_id, subtypes, false, Some(&subtype_name))?;

use super::{install, test::filter::ProjectPathsAwareFilter, watch::WatchArgs};
use crate::{
<<<<<<< HEAD
    MultiContractRunner, MultiContractRunnerBuilder, TestFilter,
    backtrace::{extract_backtrace, source_map::SourceData},
=======
    MultiContractRunner, MultiContractRunnerBuilder,
>>>>>>> a131c312
    decode::decode_console_logs,
    gas_report::GasReport,
    multi_runner::matches_artifact,
    result::{SuiteResult, TestOutcome, TestStatus},
    traces::{
        CallTraceDecoderBuilder, InternalTraceMode, TraceKind,
        debug::{ContractSources, DebugTraceIdentifier},
        decode_trace_arena, folded_stack_trace,
        identifier::SignaturesIdentifier,
    },
};
use alloy_primitives::{U256, map::foldhash::HashMap};
use chrono::Utc;
use clap::{Parser, ValueHint};
use eyre::{Context, OptionExt, Result, bail};
use foundry_cli::{
    opts::{BuildOpts, GlobalArgs},
    utils::{self, LoadConfig},
};
use foundry_common::{
<<<<<<< HEAD
    ContractsByAddress, TestFunctionExt, compile::ProjectCompiler, evm::EvmArgs, fs, shell,
};
use foundry_compilers::{
    Artifact, ArtifactId, ProjectCompileOutput,
    artifacts::output_selection::OutputSelection,
    compilers::{
        Language,
        multi::{MultiCompiler, MultiCompilerLanguage},
    },
    utils::source_files_iter,
=======
    EmptyTestFilter, TestFunctionExt, compile::ProjectCompiler, evm::EvmArgs, fs, shell,
};
use foundry_compilers::{
    Language, ProjectCompileOutput, artifacts::output_selection::OutputSelection,
    compilers::multi::MultiCompiler, multi::MultiCompilerLanguage, utils::source_files_iter,
>>>>>>> a131c312
};
use foundry_config::{
    Config, figment,
    figment::{
        Metadata, Profile, Provider,
        value::{Dict, Map},
    },
    filter::GlobMatcher,
};
use foundry_debugger::Debugger;
use foundry_evm::traces::identifier::TraceIdentifiers;
use regex::Regex;
use std::{
    collections::{BTreeMap, BTreeSet},
    fmt::Write,
    path::{Path, PathBuf},
    sync::{Arc, mpsc::channel},
    time::{Duration, Instant},
};
use yansi::Paint;

mod filter;
mod summary;
use crate::{result::TestKind, traces::render_trace_arena_inner};
pub use filter::FilterArgs;
use quick_junit::{NonSuccessKind, Report, TestCase, TestCaseStatus, TestSuite};
use summary::{TestSummaryReport, format_invariant_metrics_table};

// Loads project's figment and merges the build cli arguments into it
foundry_config::merge_impl_figment_convert!(TestArgs, build, evm);

/// CLI arguments for `forge test`.
#[derive(Clone, Debug, Parser)]
#[command(next_help_heading = "Test options")]
pub struct TestArgs {
    // Include global options for users of this struct.
    #[command(flatten)]
    pub global: GlobalArgs,

    /// The contract file you want to test, it's a shortcut for --match-path.
    #[arg(value_hint = ValueHint::FilePath)]
    pub path: Option<GlobMatcher>,

    /// Run a single test in the debugger.
    ///
    /// The matching test will be opened in the debugger regardless of the outcome of the test.
    ///
    /// If the matching test is a fuzz test, then it will open the debugger on the first failure
    /// case. If the fuzz test does not fail, it will open the debugger on the last fuzz case.
    #[arg(long, conflicts_with_all = ["flamegraph", "flamechart", "decode_internal", "rerun"])]
    debug: bool,

    /// Generate a flamegraph for a single test. Implies `--decode-internal`.
    ///
    /// A flame graph is used to visualize which functions or operations within the smart contract
    /// are consuming the most gas overall in a sorted manner.
    #[arg(long)]
    flamegraph: bool,

    /// Generate a flamechart for a single test. Implies `--decode-internal`.
    ///
    /// A flame chart shows the gas usage over time, illustrating when each function is
    /// called (execution order) and how much gas it consumes at each point in the timeline.
    #[arg(long, conflicts_with = "flamegraph")]
    flamechart: bool,

    /// Identify internal functions in traces.
    ///
    /// This will trace internal functions and decode stack parameters.
    ///
    /// Parameters stored in memory (such as bytes or arrays) are currently decoded only when a
    /// single function is matched, similarly to `--debug`, for performance reasons.
    #[arg(long)]
    decode_internal: bool,

    /// Dumps all debugger steps to file.
    #[arg(
        long,
        requires = "debug",
        value_hint = ValueHint::FilePath,
        value_name = "PATH"
    )]
    dump: Option<PathBuf>,

    /// Print a gas report.
    #[arg(long, env = "FORGE_GAS_REPORT")]
    gas_report: bool,

    /// Check gas snapshots against previous runs.
    #[arg(long, env = "FORGE_SNAPSHOT_CHECK")]
    gas_snapshot_check: Option<bool>,

    /// Enable/disable recording of gas snapshot results.
    #[arg(long, env = "FORGE_SNAPSHOT_EMIT")]
    gas_snapshot_emit: Option<bool>,

    /// Exit with code 0 even if a test fails.
    #[arg(long, env = "FORGE_ALLOW_FAILURE")]
    allow_failure: bool,

    /// Suppress successful test traces and show only traces for failures.
    #[arg(long, short, env = "FORGE_SUPPRESS_SUCCESSFUL_TRACES", help_heading = "Display options")]
    suppress_successful_traces: bool,

    /// Output test results as JUnit XML report.
    #[arg(long, conflicts_with_all = ["quiet", "json", "gas_report", "summary", "list", "show_progress"], help_heading = "Display options")]
    pub junit: bool,

    /// Stop running tests after the first failure.
    #[arg(long)]
    pub fail_fast: bool,

    /// The Etherscan (or equivalent) API key.
    #[arg(long, env = "ETHERSCAN_API_KEY", value_name = "KEY")]
    etherscan_api_key: Option<String>,

    /// List tests instead of running them.
    #[arg(long, short, conflicts_with_all = ["show_progress", "decode_internal", "summary"], help_heading = "Display options")]
    list: bool,

    /// Set seed used to generate randomness during your fuzz runs.
    #[arg(long)]
    pub fuzz_seed: Option<U256>,

    #[arg(long, env = "FOUNDRY_FUZZ_RUNS", value_name = "RUNS")]
    pub fuzz_runs: Option<u64>,

    /// Timeout for each fuzz run in seconds.
    #[arg(long, env = "FOUNDRY_FUZZ_TIMEOUT", value_name = "TIMEOUT")]
    pub fuzz_timeout: Option<u64>,

    /// File to rerun fuzz failures from.
    #[arg(long)]
    pub fuzz_input_file: Option<String>,

    /// Show test execution progress.
    #[arg(long, conflicts_with_all = ["quiet", "json"], help_heading = "Display options")]
    pub show_progress: bool,

    /// Re-run recorded test failures from last run.
    /// If no failure recorded then regular test run is performed.
    #[arg(long)]
    pub rerun: bool,

    /// Print test summary table.
    #[arg(long, help_heading = "Display options")]
    pub summary: bool,

    /// Print detailed test summary table.
    #[arg(long, help_heading = "Display options", requires = "summary")]
    pub detailed: bool,

    /// Disables the labels in the traces.
    #[arg(long, help_heading = "Display options")]
    pub disable_labels: bool,

    #[command(flatten)]
    filter: FilterArgs,

    #[command(flatten)]
    evm: EvmArgs,

    #[command(flatten)]
    pub build: BuildOpts,

    #[command(flatten)]
    pub watch: WatchArgs,
}

impl TestArgs {
    pub async fn run(self) -> Result<TestOutcome> {
        trace!(target: "forge::test", "executing test command");
        self.execute_tests().await
    }

    /// Returns a list of files that need to be compiled in order to run all the tests that match
    /// the given filter.
    ///
    /// This means that it will return all sources that are not test contracts or that match the
    /// filter. We want to compile all non-test sources always because tests might depend on them
    /// dynamically through cheatcodes.
    #[instrument(target = "forge::test", skip_all)]
    pub fn get_sources_to_compile(
        &self,
        config: &Config,
        test_filter: &ProjectPathsAwareFilter,
    ) -> Result<BTreeSet<PathBuf>> {
        // An empty filter doesn't filter out anything.
        // We can still optimize slightly by excluding scripts.
        if test_filter.is_empty() {
            return Ok(source_files_iter(&config.src, MultiCompilerLanguage::FILE_EXTENSIONS)
                .chain(source_files_iter(&config.test, MultiCompilerLanguage::FILE_EXTENSIONS))
                .collect());
        }

        let mut project = config.create_project(true, true)?;
        project.update_output_selection(|selection| {
            *selection = OutputSelection::common_output_selection(["abi".to_string()]);
        });
        let output = project.compile()?;
        if output.has_compiler_errors() {
            sh_println!("{output}")?;
            eyre::bail!("Compilation failed");
        }

        Ok(output
            .artifact_ids()
            .filter_map(|(id, artifact)| artifact.abi.as_ref().map(|abi| (id, abi)))
            .filter(|(id, abi)| {
                id.source.starts_with(&config.src) || matches_artifact(test_filter, id, abi)
            })
            .map(|(id, _)| id.source)
            .collect())
    }

    /// Executes all the tests in the project.
    ///
    /// This will trigger the build process first. On success all test contracts that match the
    /// configured filter will be executed
    ///
    /// Returns the test results for all matching tests.
    pub async fn execute_tests(mut self) -> Result<TestOutcome> {
        // Merge all configs.
        let (mut config, mut evm_opts) = self.load_config_and_evm_opts()?;

        // Explicitly enable isolation for gas reports for more correct gas accounting.
        if self.gas_report {
            evm_opts.isolate = true;
        } else {
            // Do not collect gas report traces if gas report is not enabled.
            config.fuzz.gas_report_samples = 0;
            config.invariant.gas_report_samples = 0;
        }

        // Install missing dependencies.
        if install::install_missing_dependencies(&mut config) && config.auto_detect_remappings {
            // need to re-configure here to also catch additional remappings
            config = self.load_config()?;
        }

        // Set up the project.
        let project = config.project()?;

        let filter = self.filter(&config)?;
        trace!(target: "forge::test", ?filter, "using filter");

        let compiler = ProjectCompiler::new()
            .dynamic_test_linking(config.dynamic_test_linking)
            .quiet(shell::is_json() || self.junit)
            .files(self.get_sources_to_compile(&config, &filter)?);
        let output = compiler.compile(&project)?;

        // Create test options from general project settings and compiler output.
        let project_root = &project.paths.root;

        let should_debug = self.debug;
        let should_draw = self.flamegraph || self.flamechart;

        // Determine print verbosity and executor verbosity.
        let verbosity = evm_opts.verbosity;
        if (self.gas_report && evm_opts.verbosity < 3) || self.flamegraph || self.flamechart {
            evm_opts.verbosity = 3;
        }

        let env = evm_opts.evm_env().await?;

        // Enable internal tracing for more informative flamegraph.
        if should_draw && !self.decode_internal {
            self.decode_internal = true;
        }

        // Choose the internal function tracing mode, if --decode-internal is provided.
        let decode_internal = if self.decode_internal {
            // If more than one function matched, we enable simple tracing.
            // If only one function matched, we enable full tracing. This is done in `run_tests`.
            InternalTraceMode::Simple
        } else {
            InternalTraceMode::None
        };

        // Prepare the test builder.
        let config = Arc::new(config);
        let runner = MultiContractRunnerBuilder::new(config.clone())
            .set_debug(should_debug)
            .set_decode_internal(decode_internal)
            .initial_balance(evm_opts.initial_balance)
            .evm_spec(config.evm_spec_id())
            .sender(evm_opts.sender)
            .with_fork(evm_opts.get_fork(&config, env.clone()))
            .enable_isolation(evm_opts.isolate)
            .fail_fast(self.fail_fast)
            .odyssey(evm_opts.odyssey)
            .with_verbosity(verbosity)
            .build::<MultiCompiler>(project_root, &output, env, evm_opts)?;

        let libraries = runner.libraries.clone();
        let mut outcome = self.run_tests(runner, config, verbosity, &filter, &output).await?;

        if should_draw {
            let (suite_name, test_name, mut test_result) =
                outcome.remove_first().ok_or_eyre("no tests were executed")?;

            let (_, arena) = test_result
                .traces
                .iter_mut()
                .find(|(kind, _)| *kind == TraceKind::Execution)
                .unwrap();

            // Decode traces.
            let decoder = outcome.last_run_decoder.as_ref().unwrap();
            decode_trace_arena(arena, decoder).await;
            let mut fst = folded_stack_trace::build(arena);

            let label = if self.flamegraph { "flamegraph" } else { "flamechart" };
            let contract = suite_name.split(':').next_back().unwrap();
            let test_name = test_name.trim_end_matches("()");
            let file_name = format!("cache/{label}_{contract}_{test_name}.svg");
            let file = std::fs::File::create(&file_name).wrap_err("failed to create file")?;
            let file = std::io::BufWriter::new(file);

            let mut options = inferno::flamegraph::Options::default();
            options.title = format!("{label} {contract}::{test_name}");
            options.count_name = "gas".to_string();
            if self.flamechart {
                options.flame_chart = true;
                fst.reverse();
            }

            // Generate SVG.
            inferno::flamegraph::from_lines(&mut options, fst.iter().map(String::as_str), file)
                .wrap_err("failed to write svg")?;
            sh_println!("Saved to {file_name}")?;

            // Open SVG in default program.
            if let Err(e) = opener::open(&file_name) {
                sh_err!("Failed to open {file_name}; please open it manually: {e}")?;
            }
        }

        if should_debug {
            // Get first non-empty suite result. We will have only one such entry.
            let (_, _, test_result) =
                outcome.remove_first().ok_or_eyre("no tests were executed")?;

            let sources =
                ContractSources::from_project_output(&output, project.root(), Some(&libraries))?;

            // Run the debugger.
            let mut builder = Debugger::builder()
                .traces(
                    test_result.traces.iter().filter(|(t, _)| t.is_execution()).cloned().collect(),
                )
                .sources(sources)
                .breakpoints(test_result.breakpoints.clone());

            if let Some(decoder) = &outcome.last_run_decoder {
                builder = builder.decoder(decoder);
            }

            let mut debugger = builder.build();
            if let Some(dump_path) = self.dump {
                debugger.dump_to_file(&dump_path)?;
            } else {
                debugger.try_run_tui()?;
            }
        }

        Ok(outcome)
    }

    /// Run all tests that matches the filter predicate from a test runner
    pub async fn run_tests(
        &self,
        mut runner: MultiContractRunner,
        config: Arc<Config>,
        verbosity: u8,
        filter: &ProjectPathsAwareFilter,
        output: &ProjectCompileOutput,
    ) -> eyre::Result<TestOutcome> {
        if self.list {
            return list(runner, filter);
        }

        trace!(target: "forge::test", "running all tests");

        // If we need to render to a serialized format, we should not print anything else to stdout.
        let silent = self.gas_report && shell::is_json() || self.summary && shell::is_json();

        let num_filtered = runner.matching_test_functions(filter).count();

        if num_filtered == 0 {
            let mut total_tests = num_filtered;
            if !filter.is_empty() {
                total_tests = runner.matching_test_functions(&EmptyTestFilter::default()).count();
            }
            if total_tests == 0 {
                sh_println!(
                    "No tests found in project! Forge looks for functions that start with `test`"
                )?;
            } else {
                let mut msg = format!("no tests match the provided pattern:\n{filter}");
                // Try to suggest a test when there's no match.
                if let Some(test_pattern) = &filter.args().test_pattern {
                    let test_name = test_pattern.as_str();
                    // Filter contracts but not test functions.
                    let candidates = runner.all_test_functions(filter).map(|f| &f.name);
                    if let Some(suggestion) = utils::did_you_mean(test_name, candidates).pop() {
                        write!(msg, "\nDid you mean `{suggestion}`?")?;
                    }
                }
                sh_warn!("{msg}")?;
            }
            return Ok(TestOutcome::empty(false));
        }

        if num_filtered != 1 && (self.debug || self.flamegraph || self.flamechart) {
            let action = if self.flamegraph {
                "generate a flamegraph"
            } else if self.flamechart {
                "generate a flamechart"
            } else {
                "run the debugger"
            };
            let filter = if filter.is_empty() {
                String::new()
            } else {
                format!("\n\nFilter used:\n{filter}")
            };
            eyre::bail!(
                "{num_filtered} tests matched your criteria, but exactly 1 test must match in order to {action}.\n\n\
                 Use --match-contract and --match-path to further limit the search.{filter}",
            );
        }

        // If exactly one test matched, we enable full tracing.
        if num_filtered == 1 && self.decode_internal {
            runner.decode_internal = InternalTraceMode::Full;
        }

        // Run tests in a non-streaming fashion and collect results for serialization.
        if !self.gas_report && !self.summary && shell::is_json() {
            let mut results = runner.test_collect(filter)?;
            results.values_mut().for_each(|suite_result| {
                for test_result in suite_result.test_results.values_mut() {
                    if verbosity >= 2 {
                        // Decode logs at level 2 and above.
                        test_result.decoded_logs = decode_console_logs(&test_result.logs);
                    } else {
                        // Empty logs for non verbose runs.
                        test_result.logs = vec![];
                    }
                }
            });
            sh_println!("{}", serde_json::to_string(&results)?)?;
            return Ok(TestOutcome::new(results, self.allow_failure));
        }

        if self.junit {
            let results = runner.test_collect(filter)?;
            sh_println!("{}", junit_xml_report(&results, verbosity).to_string()?)?;
            return Ok(TestOutcome::new(results, self.allow_failure));
        }

        let remote_chain_id = runner.evm_opts.get_remote_chain_id().await;
        let known_contracts = runner.known_contracts.clone();

        // Collect source information for backtraces (only if verbosity >= 3)
        let source_data = if verbosity >= 3 {
            collect_source_data(output, &config.root)
        } else {
            Default::default()
        };

        let libraries = runner.libraries.clone();

        // Run tests in a streaming fashion.
        let (tx, rx) = channel::<(String, SuiteResult)>();
        let timer = Instant::now();
        let show_progress = config.show_progress;
        let handle = tokio::task::spawn_blocking({
            let filter = filter.clone();
            move || runner.test(&filter, tx, show_progress)
        });

        // Set up trace identifiers.
        let mut identifier = TraceIdentifiers::new().with_local(&known_contracts);

        // Avoid using etherscan for gas report as we decode more traces and this will be
        // expensive.
        if !self.gas_report {
            identifier = identifier.with_etherscan(&config, remote_chain_id)?;
        }

        // Build the trace decoder.
        let mut builder = CallTraceDecoderBuilder::new()
            .with_known_contracts(&known_contracts)
            .with_label_disabled(self.disable_labels)
            .with_verbosity(verbosity);
        // Signatures are of no value for gas reports.
        if !self.gas_report {
            builder =
                builder.with_signature_identifier(SignaturesIdentifier::from_config(&config)?);
        }

        if self.decode_internal {
            let sources =
                ContractSources::from_project_output(output, &config.root, Some(&libraries))?;
            builder = builder.with_debug_identifier(DebugTraceIdentifier::new(sources));
        }
        let mut decoder = builder.build();

        let mut gas_report = self.gas_report.then(|| {
            GasReport::new(
                config.gas_reports.clone(),
                config.gas_reports_ignore.clone(),
                config.gas_reports_include_tests,
            )
        });

        let mut gas_snapshots = BTreeMap::<String, BTreeMap<String, String>>::new();

        let mut outcome = TestOutcome::empty(self.allow_failure);

        let mut any_test_failed = false;
        for (contract_name, mut suite_result) in rx {
            let tests = &mut suite_result.test_results;

            // Clear the addresses and labels from previous test.
            decoder.clear_addresses();

            // We identify addresses if we're going to print *any* trace or gas report.
            let identify_addresses = verbosity >= 3
                || self.gas_report
                || self.debug
                || self.flamegraph
                || self.flamechart;

            // Print suite header.
            if !silent {
                sh_println!()?;
                for warning in &suite_result.warnings {
                    sh_warn!("{warning}")?;
                }
                if !tests.is_empty() {
                    let len = tests.len();
                    let tests = if len > 1 { "tests" } else { "test" };
                    sh_println!("Ran {len} {tests} for {contract_name}")?;
                }
            }

            // Process individual test results, printing logs and traces when necessary.
            for (name, result) in tests {
                let show_traces =
                    !self.suppress_successful_traces || result.status == TestStatus::Failure;
                if !silent {
                    sh_println!("{}", result.short_result(name))?;

                    // Display invariant metrics if invariant kind.
                    if let TestKind::Invariant { metrics, .. } = &result.kind
                        && !metrics.is_empty()
                    {
                        let _ = sh_println!("\n{}\n", format_invariant_metrics_table(metrics));
                    }

                    // We only display logs at level 2 and above
                    if verbosity >= 2 && show_traces {
                        // We only decode logs from Hardhat and DS-style console events
                        let console_logs = decode_console_logs(&result.logs);
                        if !console_logs.is_empty() {
                            sh_println!("Logs:")?;
                            for log in console_logs {
                                sh_println!("  {log}")?;
                            }
                            sh_println!()?;
                        }
                    }
                }

                // We shouldn't break out of the outer loop directly here so that we finish
                // processing the remaining tests and print the suite summary.
                any_test_failed |= result.status == TestStatus::Failure;

                // Clear the addresses and labels from previous runs.
                decoder.clear_addresses();
                decoder.labels.extend(result.labels.iter().map(|(k, v)| (*k, v.clone())));

                // Identify addresses and decode traces.
                let mut decoded_traces = Vec::with_capacity(result.traces.len());
                for (kind, arena) in &mut result.traces {
                    if identify_addresses {
                        decoder.identify(arena, &mut identifier);
                    }

                    // verbosity:
                    // - 0..3: nothing
                    // - 3: only display traces for failed tests
                    // - 4: also display the setup trace for failed tests
                    // - 5..: display all traces for all tests, including storage changes
                    let should_include = match kind {
                        TraceKind::Execution => {
                            (verbosity == 3 && result.status.is_failure()) || verbosity >= 4
                        }
                        TraceKind::Setup => {
                            (verbosity == 4 && result.status.is_failure()) || verbosity >= 5
                        }
                        TraceKind::Deployment => false,
                    };

                    if should_include {
                        decode_trace_arena(arena, &decoder).await;
                        decoded_traces.push(render_trace_arena_inner(
                            &arena.clone(),
                            false,
                            verbosity > 4,
                        ));
                    }
                }

                if !silent && show_traces && !decoded_traces.is_empty() {
                    sh_println!("Traces:")?;
                    for trace in &decoded_traces {
                        sh_println!("{trace}")?;
                    }
                }

                // Extract and display backtrace for failed tests when verbosity >= 3
                if !silent
                    && verbosity >= 3
                    && result.status == TestStatus::Failure
                    && !result.traces.is_empty()
                {
                    // Find the execution trace (the actual test, not setup)
                    if let Some((_, arena)) =
                        result.traces.iter().find(|(kind, _)| matches!(kind, TraceKind::Execution))
                    {
                        // Build contracts mapping from decoded traces
                        let mut contracts_by_address = ContractsByAddress::new();
                        for node in arena.arena.nodes() {
                            if let Some(decoded) = &node.trace.decoded
                                && let Some(contract_name) = &decoded.label
                            {
                                // Find the ABI for this contract
                                for (artifact_id, contract_data) in known_contracts.iter() {
                                    if artifact_id.name == *contract_name {
                                        contracts_by_address.insert(
                                            node.trace.address,
                                            (artifact_id.identifier(), contract_data.abi.clone()),
                                        );
                                        break;
                                    }
                                }
                            }
                        }

                        // Convert source data to address-based for backtrace extraction
                        let mut address_to_source_data = HashMap::default();

                        tracing::debug!(
                            "contracts_by_address has {} entries",
                            contracts_by_address.len()
                        );
                        tracing::debug!("source_data has {} entries", source_data.len());

                        for (addr, (contract_identifier, _)) in &contracts_by_address {
                            // Find source data for this contract
                            tracing::debug!(
                                "Looking for source data for contract {} at address {}",
                                contract_identifier,
                                addr
                            );
                            for (artifact_id, data) in &source_data {
                                // Match on full identifier (source:name)
                                if artifact_id.identifier() == *contract_identifier {
                                    tracing::debug!(
                                        "Found source data for {} at {}",
                                        contract_identifier,
                                        addr
                                    );
                                    address_to_source_data.insert(*addr, data.clone());
                                    break;
                                }
                            }
                        }

                        if let Some(backtrace) = extract_backtrace(arena, &address_to_source_data)
                            && !backtrace.is_empty()
                        {
                            sh_println!("{}", backtrace)?;
                        }
                    }
                }

                if let Some(gas_report) = &mut gas_report {
                    gas_report.analyze(result.traces.iter().map(|(_, a)| &a.arena), &decoder).await;

                    for trace in &result.gas_report_traces {
                        decoder.clear_addresses();

                        // Re-execute setup and deployment traces to collect identities created in
                        // setUp and constructor.
                        for (kind, arena) in &result.traces {
                            if !matches!(kind, TraceKind::Execution) {
                                decoder.identify(arena, &mut identifier);
                            }
                        }

                        for arena in trace {
                            decoder.identify(arena, &mut identifier);
                            gas_report.analyze([arena], &decoder).await;
                        }
                    }
                }

                // Collect and merge gas snapshots.
                for (group, new_snapshots) in &result.gas_snapshots {
                    gas_snapshots.entry(group.clone()).or_default().extend(new_snapshots.clone());
                }
            }

            // Write gas snapshots to disk if any were collected.
            if !gas_snapshots.is_empty() {
                // By default `gas_snapshot_check` is set to `false` in the config.
                //
                // The user can either:
                // - Set `FORGE_SNAPSHOT_CHECK=true` in the environment.
                // - Pass `--gas-snapshot-check=true` as a CLI argument.
                // - Set `gas_snapshot_check = true` in the config.
                //
                // If the user passes `--gas-snapshot-check=<bool>` then it will override the config
                // and the environment variable, disabling the check if `false` is passed.
                //
                // Exiting early with code 1 if differences are found.
                if self.gas_snapshot_check.unwrap_or(config.gas_snapshot_check) {
                    let differences_found = gas_snapshots.clone().into_iter().fold(
                        false,
                        |mut found, (group, snapshots)| {
                            // If the snapshot file doesn't exist, we can't compare so we skip.
                            if !&config.snapshots.join(format!("{group}.json")).exists() {
                                return false;
                            }

                            let previous_snapshots: BTreeMap<String, String> =
                                fs::read_json_file(&config.snapshots.join(format!("{group}.json")))
                                    .expect("Failed to read snapshots from disk");

                            let diff: BTreeMap<_, _> = snapshots
                                .iter()
                                .filter_map(|(k, v)| {
                                    previous_snapshots.get(k).and_then(|previous_snapshot| {
                                        if previous_snapshot != v {
                                            Some((
                                                k.clone(),
                                                (previous_snapshot.clone(), v.clone()),
                                            ))
                                        } else {
                                            None
                                        }
                                    })
                                })
                                .collect();

                            if !diff.is_empty() {
                                let _ = sh_eprintln!(
                                    "{}",
                                    format!("\n[{group}] Failed to match snapshots:").red().bold()
                                );

                                for (key, (previous_snapshot, snapshot)) in &diff {
                                    let _ = sh_eprintln!(
                                        "{}",
                                        format!("- [{key}] {previous_snapshot} → {snapshot}").red()
                                    );
                                }

                                found = true;
                            }

                            found
                        },
                    );

                    if differences_found {
                        sh_eprintln!()?;
                        eyre::bail!("Snapshots differ from previous run");
                    }
                }

                // By default `gas_snapshot_emit` is set to `true` in the config.
                //
                // The user can either:
                // - Set `FORGE_SNAPSHOT_EMIT=false` in the environment.
                // - Pass `--gas-snapshot-emit=false` as a CLI argument.
                // - Set `gas_snapshot_emit = false` in the config.
                //
                // If the user passes `--gas-snapshot-emit=<bool>` then it will override the config
                // and the environment variable, enabling the check if `true` is passed.
                if self.gas_snapshot_emit.unwrap_or(config.gas_snapshot_emit) {
                    // Create `snapshots` directory if it doesn't exist.
                    fs::create_dir_all(&config.snapshots)?;

                    // Write gas snapshots to disk per group.
                    gas_snapshots.clone().into_iter().for_each(|(group, snapshots)| {
                        fs::write_pretty_json_file(
                            &config.snapshots.join(format!("{group}.json")),
                            &snapshots,
                        )
                        .expect("Failed to write gas snapshots to disk");
                    });
                }
            }

            // Print suite summary.
            if !silent {
                sh_println!("{}", suite_result.summary())?;
            }

            // Add the suite result to the outcome.
            outcome.results.insert(contract_name, suite_result);

            // Stop processing the remaining suites if any test failed and `fail_fast` is set.
            if self.fail_fast && any_test_failed {
                break;
            }
        }
        outcome.last_run_decoder = Some(decoder);
        let duration = timer.elapsed();

        trace!(target: "forge::test", len=outcome.results.len(), %any_test_failed, "done with results");

        if let Some(gas_report) = gas_report {
            let finalized = gas_report.finalize();
            sh_println!("{}", &finalized)?;
            outcome.gas_report = Some(finalized);
        }

        if !self.summary && !shell::is_json() {
            sh_println!("{}", outcome.summary(duration))?;
        }

        if self.summary && !outcome.results.is_empty() {
            let summary_report = TestSummaryReport::new(self.detailed, outcome.clone());
            sh_println!("{}", &summary_report)?;
        }

        // Reattach the task.
        if let Err(e) = handle.await {
            match e.try_into_panic() {
                Ok(payload) => std::panic::resume_unwind(payload),
                Err(e) => return Err(e.into()),
            }
        }

        // Persist test run failures to enable replaying.
        persist_run_failures(&config, &outcome);

        Ok(outcome)
    }

    /// Returns the flattened [`FilterArgs`] arguments merged with [`Config`].
    /// Loads and applies filter from file if only last test run failures performed.
    pub fn filter(&self, config: &Config) -> Result<ProjectPathsAwareFilter> {
        let mut filter = self.filter.clone();
        if self.rerun {
            filter.test_pattern = last_run_failures(config);
        }
        if filter.path_pattern.is_some() {
            if self.path.is_some() {
                bail!("Can not supply both --match-path and |path|");
            }
        } else {
            filter.path_pattern = self.path.clone();
        }
        Ok(filter.merge_with_config(config))
    }

    /// Returns whether `BuildArgs` was configured with `--watch`
    pub fn is_watch(&self) -> bool {
        self.watch.watch.is_some()
    }

    /// Returns the [`watchexec::Config`] necessary to bootstrap a new watch loop.
    pub(crate) fn watchexec_config(&self) -> Result<watchexec::Config> {
        self.watch.watchexec_config(|| {
            let config = self.load_config()?;
            Ok([config.src, config.test])
        })
    }
}

impl Provider for TestArgs {
    fn metadata(&self) -> Metadata {
        Metadata::named("Core Build Args Provider")
    }

    fn data(&self) -> Result<Map<Profile, Dict>, figment::Error> {
        let mut dict = Dict::default();

        let mut fuzz_dict = Dict::default();
        if let Some(fuzz_seed) = self.fuzz_seed {
            fuzz_dict.insert("seed".to_string(), fuzz_seed.to_string().into());
        }
        if let Some(fuzz_runs) = self.fuzz_runs {
            fuzz_dict.insert("runs".to_string(), fuzz_runs.into());
        }
        if let Some(fuzz_timeout) = self.fuzz_timeout {
            fuzz_dict.insert("timeout".to_string(), fuzz_timeout.into());
        }
        if let Some(fuzz_input_file) = self.fuzz_input_file.clone() {
            fuzz_dict.insert("failure_persist_file".to_string(), fuzz_input_file.into());
        }
        dict.insert("fuzz".to_string(), fuzz_dict.into());

        if let Some(etherscan_api_key) =
            self.etherscan_api_key.as_ref().filter(|s| !s.trim().is_empty())
        {
            dict.insert("etherscan_api_key".to_string(), etherscan_api_key.to_string().into());
        }

        if self.show_progress {
            dict.insert("show_progress".to_string(), true.into());
        }

        Ok(Map::from([(Config::selected_profile(), dict)]))
    }
}

/// Lists all matching tests
fn list(runner: MultiContractRunner, filter: &ProjectPathsAwareFilter) -> Result<TestOutcome> {
    let results = runner.list(filter);

    if shell::is_json() {
        sh_println!("{}", serde_json::to_string(&results)?)?;
    } else {
        for (file, contracts) in &results {
            sh_println!("{file}")?;
            for (contract, tests) in contracts {
                sh_println!("  {contract}")?;
                sh_println!("    {}\n", tests.join("\n    "))?;
            }
        }
    }
    Ok(TestOutcome::empty(false))
}

/// Load persisted filter (with last test run failures) from file.
fn last_run_failures(config: &Config) -> Option<regex::Regex> {
    match fs::read_to_string(&config.test_failures_file) {
        Ok(filter) => Regex::new(&filter)
            .inspect_err(|e| {
                _ = sh_warn!(
                    "failed to parse test filter from {:?}: {e}",
                    config.test_failures_file
                )
            })
            .ok(),
        Err(_) => None,
    }
}

/// Persist filter with last test run failures (only if there's any failure).
fn persist_run_failures(config: &Config, outcome: &TestOutcome) {
    if outcome.failed() > 0 && fs::create_file(&config.test_failures_file).is_ok() {
        let mut filter = String::new();
        let mut failures = outcome.failures().peekable();
        while let Some((test_name, _)) = failures.next() {
            if test_name.is_any_test()
                && let Some(test_match) = test_name.split("(").next()
            {
                filter.push_str(test_match);
                if failures.peek().is_some() {
                    filter.push('|');
                }
            }
        }
        let _ = fs::write(&config.test_failures_file, filter);
    }
}

/// Generate test report in JUnit XML report format.
fn junit_xml_report(results: &BTreeMap<String, SuiteResult>, verbosity: u8) -> Report {
    let mut total_duration = Duration::default();
    let mut junit_report = Report::new("Test run");
    junit_report.set_timestamp(Utc::now());
    for (suite_name, suite_result) in results {
        let mut test_suite = TestSuite::new(suite_name);
        total_duration += suite_result.duration;
        test_suite.set_time(suite_result.duration);
        test_suite.set_system_out(suite_result.summary());
        for (test_name, test_result) in &suite_result.test_results {
            let mut test_status = match test_result.status {
                TestStatus::Success => TestCaseStatus::success(),
                TestStatus::Failure => TestCaseStatus::non_success(NonSuccessKind::Failure),
                TestStatus::Skipped => TestCaseStatus::skipped(),
            };
            if let Some(reason) = &test_result.reason {
                test_status.set_message(reason);
            }

            let mut test_case = TestCase::new(test_name, test_status);
            test_case.set_time(test_result.duration);

            let mut sys_out = String::new();
            let result_report = test_result.kind.report();
            write!(sys_out, "{test_result} {test_name} {result_report}").unwrap();
            if verbosity >= 2 && !test_result.logs.is_empty() {
                write!(sys_out, "\\nLogs:\\n").unwrap();
                let console_logs = decode_console_logs(&test_result.logs);
                for log in console_logs {
                    write!(sys_out, "  {log}\\n").unwrap();
                }
            }

            test_case.set_system_out(sys_out);
            test_suite.add_test_case(test_case);
        }
        junit_report.add_test_suite(test_suite);
    }
    junit_report.set_time(total_duration);
    junit_report
}

/// Collects source data such as source maps, deployed bytecode and source content for backtrace
/// support from the compilation output.
fn collect_source_data(
    output: &ProjectCompileOutput,
    root: &Path,
) -> HashMap<ArtifactId, SourceData> {
    let mut source_data = HashMap::default();

    // Cache for build_id -> sources mapping to avoid reprocessing
    let mut sources_by_build_id: HashMap<String, Vec<(PathBuf, String)>> = HashMap::default();

    // Use the same approach as artifact_ids() - iterate directly through the artifacts
    for (id, artifact) in output.artifact_ids() {
        let id = id.with_stripped_file_prefixes(root);

        // Extract all the data we need for backtraces
        let source_map = artifact.get_source_map_deployed().and_then(|r| r.ok());
        let bytecode = artifact
            .get_deployed_bytecode_bytes()
            .map(|b| b.into_owned())
            .filter(|b| !b.is_empty());

        // Find the build_id for this artifact by looking through the artifact files
        let build_id = output
            .compiled_artifacts()
            .artifact_files()
            .chain(output.cached_artifacts().artifact_files())
            .find(|af| {
                // Match by checking if this artifact file corresponds to the same artifact
                // Check if the artifact pointer is the same
                std::ptr::eq(&af.artifact as *const _, artifact as *const _)
            })
            .map(|af| af.build_id.clone());

        let Some(build_id) = build_id else {
            trace!(artifact = ?id.identifier(), "no build_id found");
            continue;
        };

        // Get or compute sources for this build_id
        let sources = sources_by_build_id.entry(build_id.clone()).or_insert_with(|| {
            // Get the build context for this build_id
            if let Some(build_context) =
                output.builds().find(|(bid, _)| *bid == &build_id).map(|(_, ctx)| ctx)
            {
                // Build ordered sources from the build context
                let mut ordered_sources: Vec<(u32, PathBuf, String)> = Vec::new();

                for (source_id, source_path) in &build_context.source_id_to_path {
                    // Read source content from file
                    let full_path = if source_path.is_absolute() {
                        source_path.clone()
                    } else {
                        root.join(source_path)
                    };

                    let source_content =
                        foundry_common::fs::read_to_string(&full_path).unwrap_or_default();

                    // Convert path to relative PathBuf
                    let path_buf =
                        source_path.strip_prefix(root).unwrap_or(source_path).to_path_buf();

                    ordered_sources.push((*source_id, path_buf, source_content));
                }

                // Sort by source ID to ensure proper ordering (important for source map indices)
                ordered_sources.sort_by_key(|(id, _, _)| *id);

                // Build the final sources vector in the correct order
                let mut sources = Vec::new();
                for (id, path_buf, content) in ordered_sources {
                    // Ensure we have space for this source ID
                    let idx = id as usize;
                    if sources.len() <= idx {
                        sources.resize(idx + 1, (PathBuf::new(), String::new()));
                    }
                    sources[idx] = (path_buf, content);
                }

                sources
            } else {
                tracing::debug!("No build context found for build_id {}", build_id);
                Vec::new()
            }
        });

        // Only create SourceData if we have all required components
        match (source_map, bytecode) {
            (Some(source_map), Some(bytecode)) if !sources.is_empty() => {
                source_data.insert(
                    id.clone(),
                    SourceData { source_map, sources: sources.clone(), bytecode },
                );
            }
            (source_map, bytecode) => {
                // Log what's missing for debugging
                if source_map.is_none() {
                    tracing::debug!("No source map for artifact {}", id.name);
                }
                if sources.is_empty() {
                    tracing::debug!(
                        "No sources found for build_id {} (artifact {})",
                        build_id,
                        id.name
                    );
                }
                if bytecode.is_none() {
                    tracing::debug!("No bytecode for artifact {}", id.name);
                }
            }
        }
    }
    source_data
}

#[cfg(test)]
mod tests {
    use super::*;
    use foundry_config::Chain;

    #[test]
    fn watch_parse() {
        let args: TestArgs = TestArgs::parse_from(["foundry-cli", "-vw"]);
        assert!(args.watch.watch.is_some());
    }

    #[test]
    fn fuzz_seed() {
        let args: TestArgs = TestArgs::parse_from(["foundry-cli", "--fuzz-seed", "0x10"]);
        assert!(args.fuzz_seed.is_some());
    }

    // <https://github.com/foundry-rs/foundry/issues/5913>
    #[test]
    fn fuzz_seed_exists() {
        let args: TestArgs =
            TestArgs::parse_from(["foundry-cli", "-vvv", "--gas-report", "--fuzz-seed", "0x10"]);
        assert!(args.fuzz_seed.is_some());
    }

    #[test]
    fn extract_chain() {
        let test = |arg: &str, expected: Chain| {
            let args = TestArgs::parse_from(["foundry-cli", arg]);
            assert_eq!(args.evm.env.chain, Some(expected));
            let (config, evm_opts) = args.load_config_and_evm_opts().unwrap();
            assert_eq!(config.chain, Some(expected));
            assert_eq!(evm_opts.env.chain_id, Some(expected.id()));
        };
        test("--chain-id=1", Chain::mainnet());
        test("--chain-id=42", Chain::from_id(42));
    }
}<|MERGE_RESOLUTION|>--- conflicted
+++ resolved
@@ -1,11 +1,7 @@
 use super::{install, test::filter::ProjectPathsAwareFilter, watch::WatchArgs};
 use crate::{
-<<<<<<< HEAD
     MultiContractRunner, MultiContractRunnerBuilder, TestFilter,
     backtrace::{extract_backtrace, source_map::SourceData},
-=======
-    MultiContractRunner, MultiContractRunnerBuilder,
->>>>>>> a131c312
     decode::decode_console_logs,
     gas_report::GasReport,
     multi_runner::matches_artifact,
@@ -26,7 +22,6 @@
     utils::{self, LoadConfig},
 };
 use foundry_common::{
-<<<<<<< HEAD
     ContractsByAddress, TestFunctionExt, compile::ProjectCompiler, evm::EvmArgs, fs, shell,
 };
 use foundry_compilers::{
@@ -37,13 +32,6 @@
         multi::{MultiCompiler, MultiCompilerLanguage},
     },
     utils::source_files_iter,
-=======
-    EmptyTestFilter, TestFunctionExt, compile::ProjectCompiler, evm::EvmArgs, fs, shell,
-};
-use foundry_compilers::{
-    Language, ProjectCompileOutput, artifacts::output_selection::OutputSelection,
-    compilers::multi::MultiCompiler, multi::MultiCompilerLanguage, utils::source_files_iter,
->>>>>>> a131c312
 };
 use foundry_config::{
     Config, figment,

use super::{
    build::BuildArgs, coverage::CoverageArgs, doc::DocArgs, fmt::FmtArgs,
    snapshot::GasSnapshotArgs, test::TestArgs,
};
use alloy_primitives::map::HashSet;
use clap::Parser;
use eyre::Result;
use foundry_cli::utils::{self, FoundryPathExt, LoadConfig};
use foundry_config::Config;
use parking_lot::Mutex;
use std::{
    path::PathBuf,
    sync::{
        Arc,
        atomic::{AtomicU8, Ordering},
    },
    time::Duration,
};
use tokio::process::Command as TokioCommand;
use watchexec::{
    Watchexec,
    action::ActionHandler,
    command::{Command, Program},
    job::{CommandState, Job},
    paths::summarise_events_to_env,
};
use watchexec_events::{
<<<<<<< HEAD
    filekind::{AccessKind, FileEventKind},
    Event, Priority, ProcessEnd, Tag,
=======
    Event, Priority, ProcessEnd, Tag,
    filekind::{AccessKind, FileEventKind},
>>>>>>> 54d25611
};
use watchexec_signals::Signal;
use yansi::{Color, Paint};

type SpawnHook = Arc<dyn Fn(&[Event], &mut TokioCommand) + Send + Sync + 'static>;

#[derive(Clone, Debug, Default, Parser)]
#[command(next_help_heading = "Watch options")]
pub struct WatchArgs {
    /// Watch the given files or directories for changes.
    ///
    /// If no paths are provided, the source and test directories of the project are watched.
    #[arg(long, short, num_args(0..), value_name = "PATH")]
    pub watch: Option<Vec<PathBuf>>,

    /// Do not restart the command while it's still running.
    #[arg(long)]
    pub no_restart: bool,

    /// Explicitly re-run all tests when a change is made.
    ///
    /// By default, only the tests of the last modified test file are executed.
    #[arg(long)]
    pub run_all: bool,

    /// File update debounce delay.
    ///
    /// During the delay, incoming change events are accumulated and
    /// only once the delay has passed, is an action taken. Note that
    /// this does not mean a command will be started: if --no-restart is
    /// given and a command is already running, the outcome of the
    /// action will be to do nothing.
    ///
    /// Defaults to 50ms. Parses as decimal seconds by default, but
    /// using an integer with the `ms` suffix may be more convenient.
    ///
    /// When using --poll mode, you'll want a larger duration, or risk
    /// overloading disk I/O.
    #[arg(long, value_name = "DELAY")]
    pub watch_delay: Option<String>,
}

impl WatchArgs {
    /// Creates a new [`watchexec::Config`].
    ///
    /// If paths were provided as arguments the these will be used as the watcher's pathset,
    /// otherwise the path the closure returns will be used.
    pub fn watchexec_config<PS: IntoIterator<Item = P>, P: Into<PathBuf>>(
        &self,
        default_paths: impl FnOnce() -> Result<PS>,
    ) -> Result<watchexec::Config> {
        self.watchexec_config_generic(default_paths, None)
    }

    /// Creates a new [`watchexec::Config`] with a custom command spawn hook.
    ///
    /// If paths were provided as arguments the these will be used as the watcher's pathset,
    /// otherwise the path the closure returns will be used.
    pub fn watchexec_config_with_override<PS: IntoIterator<Item = P>, P: Into<PathBuf>>(
        &self,
        default_paths: impl FnOnce() -> Result<PS>,
        spawn_hook: impl Fn(&[Event], &mut TokioCommand) + Send + Sync + 'static,
    ) -> Result<watchexec::Config> {
        self.watchexec_config_generic(default_paths, Some(Arc::new(spawn_hook)))
    }

    fn watchexec_config_generic<PS: IntoIterator<Item = P>, P: Into<PathBuf>>(
        &self,
        default_paths: impl FnOnce() -> Result<PS>,
        spawn_hook: Option<SpawnHook>,
    ) -> Result<watchexec::Config> {
        let mut paths = self.watch.as_deref().unwrap_or_default();
        let storage: Vec<_>;
        if paths.is_empty() {
            storage = default_paths()?.into_iter().map(Into::into).filter(|p| p.exists()).collect();
            paths = &storage;
        }
        self.watchexec_config_inner(paths, spawn_hook)
    }

    fn watchexec_config_inner(
        &self,
        paths: &[PathBuf],
        spawn_hook: Option<SpawnHook>,
    ) -> Result<watchexec::Config> {
        let config = watchexec::Config::default();

        config.on_error(|err| {
            let _ = sh_eprintln!("[[{err:?}]]");
        });

        if let Some(delay) = &self.watch_delay {
            config.throttle(utils::parse_delay(delay)?);
        }

        config.pathset(paths.iter().map(|p| p.as_path()));

        let n_path_args = self.watch.as_deref().unwrap_or_default().len();
        let base_command = Arc::new(watch_command(cmd_args(n_path_args)));

        let id = watchexec::Id::default();
        let quit_again = Arc::new(AtomicU8::new(0));
        let stop_timeout = Duration::from_secs(5);
        let no_restart = self.no_restart;
        let stop_signal = Signal::Terminate;
        config.on_action(move |mut action| {
            let base_command = base_command.clone();
            let job = action.get_or_create_job(id, move || base_command.clone());

            let events = action.events.clone();
            let spawn_hook = spawn_hook.clone();
            job.set_spawn_hook(move |command, _| {
                // https://github.com/watchexec/watchexec/blob/72f069a8477c679e45f845219276b0bfe22fed79/crates/cli/src/emits.rs#L9
                let env = summarise_events_to_env(events.iter());
                for (k, v) in env {
                    command.command_mut().env(format!("WATCHEXEC_{k}_PATH"), v);
                }

                if let Some(spawn_hook) = &spawn_hook {
                    spawn_hook(&events, command.command_mut());
                }
            });

            let clear_screen = || {
                let _ = clearscreen::clear();
            };

            let quit = |mut action: ActionHandler| {
                match quit_again.fetch_add(1, Ordering::Relaxed) {
                    0 => {
                        let _ = sh_eprintln!(
                            "[Waiting {stop_timeout:?} for processes to exit before stopping... \
                             Ctrl-C again to exit faster]"
                        );
                        action.quit_gracefully(stop_signal, stop_timeout);
                    }
                    1 => action.quit_gracefully(Signal::ForceStop, Duration::ZERO),
                    _ => action.quit(),
                }

                action
            };

            let signals = action.signals().collect::<Vec<_>>();

            if signals.contains(&Signal::Terminate) || signals.contains(&Signal::Interrupt) {
                return quit(action);
            }

            // Only filesystem events below here (or empty synthetic events).
            if action.paths().next().is_none() && !action.events.iter().any(|e| e.is_empty()) {
                debug!("no filesystem or synthetic events, skip without doing more");
                return action;
            }

            if cfg!(target_os = "linux") {
                // Reading a file now triggers `Access(Open)` events on Linux due to:
                // https://github.com/notify-rs/notify/pull/612
                // This causes an infinite rebuild loop: the build reads a file,
                // which triggers a notification, which restarts the build, and so on.
                // To prevent this, we ignore `Access(Open)` events during event processing.
                let mut has_file_events = false;
                let mut has_synthetic_events = false;
                'outer: for e in action.events.iter() {
                    if e.is_empty() {
                        has_synthetic_events = true;
                        break;
                    } else {
                        for tag in &e.tags {
<<<<<<< HEAD
                            if let Tag::FileEventKind(kind) = tag {
                                if !matches!(kind, FileEventKind::Access(AccessKind::Open(_))) {
                                    has_file_events = true;
                                    break 'outer;
                                }
                            }
=======
                            if let Tag::FileEventKind(kind) = tag
                                && !matches!(kind, FileEventKind::Access(AccessKind::Open(_))) {
                                    has_file_events = true;
                                    break 'outer;
                                }
>>>>>>> 54d25611
                        }
                    }
                }
                if !has_file_events && !has_synthetic_events {
                    debug!("no filesystem events (other than Access(Open)) or synthetic events, skip without doing more");
                    return action;
                }
            }

            job.run({
                let job = job.clone();
                move |context| {
                    if context.current.is_running() && no_restart {
                        return;
                    }
                    job.restart_with_signal(stop_signal, stop_timeout);
                    job.run({
                        let job = job.clone();
                        move |context| {
                            clear_screen();
                            setup_process(job, &context.command)
                        }
                    });
                }
            });

            action
        });

        Ok(config)
    }
}

fn setup_process(job: Job, _command: &Command) {
    tokio::spawn(async move {
        job.to_wait().await;
        job.run(move |context| end_of_process(context.current));
    });
}

fn end_of_process(state: &CommandState) {
    let CommandState::Finished { status, started, finished } = state else {
        return;
    };

    let duration = *finished - *started;
    let timings = true;
    let timing = if timings { format!(", lasted {duration:?}") } else { String::new() };
    let (msg, fg) = match status {
        ProcessEnd::ExitError(code) => (format!("Command exited with {code}{timing}"), Color::Red),
        ProcessEnd::ExitSignal(sig) => {
            (format!("Command killed by {sig:?}{timing}"), Color::Magenta)
        }
        ProcessEnd::ExitStop(sig) => (format!("Command stopped by {sig:?}{timing}"), Color::Blue),
        ProcessEnd::Continued => (format!("Command continued{timing}"), Color::Cyan),
        ProcessEnd::Exception(ex) => {
            (format!("Command ended by exception {ex:#x}{timing}"), Color::Yellow)
        }
        ProcessEnd::Success => (format!("Command was successful{timing}"), Color::Green),
    };

    let quiet = false;
    if !quiet {
        let _ = sh_eprintln!("{}", format!("[{msg}]").paint(fg.foreground()));
    }
}

/// Runs the given [`watchexec::Config`].
pub async fn run(config: watchexec::Config) -> Result<()> {
    let wx = Watchexec::with_config(config)?;
    wx.send_event(Event::default(), Priority::Urgent).await?;
    wx.main().await??;
    Ok(())
}

/// Executes a [`Watchexec`] that listens for changes in the project's src dir and reruns `forge
/// build`
pub async fn watch_build(args: BuildArgs) -> Result<()> {
    let config = args.watchexec_config()?;
    run(config).await
}

/// Executes a [`Watchexec`] that listens for changes in the project's src dir and reruns `forge
/// snapshot`
pub async fn watch_gas_snapshot(args: GasSnapshotArgs) -> Result<()> {
    let config = args.watchexec_config()?;
    run(config).await
}

/// Executes a [`Watchexec`] that listens for changes in the project's src dir and reruns `forge
/// test`
pub async fn watch_test(args: TestArgs) -> Result<()> {
    let config: Config = args.build.load_config()?;
    let filter = args.filter(&config)?;
    // Marker to check whether to override the command.
    let no_reconfigure = filter.args().test_pattern.is_some()
        || filter.args().path_pattern.is_some()
        || filter.args().contract_pattern.is_some()
        || args.watch.run_all;

    let last_test_files = Mutex::new(HashSet::<String>::default());
    let project_root = config.root.to_string_lossy().into_owned();
    let config = args.watch.watchexec_config_with_override(
        || Ok([&config.test, &config.src]),
        move |events, command| {
            let mut changed_sol_test_files: HashSet<_> = events
                .iter()
                .flat_map(|e| e.paths())
                .filter(|(path, _)| path.is_sol_test())
                .filter_map(|(path, _)| path.to_str())
                .map(str::to_string)
                .collect();

            if changed_sol_test_files.len() > 1 {
                // Run all tests if multiple files were changed at once, for example when running
                // `forge fmt`.
                return;
            }

            if changed_sol_test_files.is_empty() {
                // Reuse the old test files if a non-test file was changed.
                let last = last_test_files.lock();
                if last.is_empty() {
                    return;
                }
                changed_sol_test_files = last.clone();
            }

            // append `--match-path` glob
            let mut file = changed_sol_test_files.iter().next().expect("test file present").clone();

            // remove the project root dir from the detected file
            if let Some(f) = file.strip_prefix(&project_root) {
                file = f.trim_start_matches('/').to_string();
            }

            trace!(?file, "reconfigure test command");

            // Before appending `--match-path`, check if it already exists
            if !no_reconfigure {
                command.arg("--match-path").arg(file);
            }
        },
    )?;
    run(config).await
}

pub async fn watch_coverage(args: CoverageArgs) -> Result<()> {
    let config = args.watch().watchexec_config(|| {
        let config = args.load_config()?;
        Ok([config.test, config.src])
    })?;
    run(config).await
}

pub async fn watch_fmt(args: FmtArgs) -> Result<()> {
    let config = args.watch.watchexec_config(|| {
        let config = args.load_config()?;
        Ok([config.src, config.test, config.script])
    })?;
    run(config).await
}

/// Executes a [`Watchexec`] that listens for changes in the project's sources directory
pub async fn watch_doc(args: DocArgs) -> Result<()> {
    let config = args.watch.watchexec_config(|| {
        let config = args.config()?;
        Ok([config.src])
    })?;
    run(config).await
}

/// Converts a list of arguments to a `watchexec::Command`.
///
/// The first index in `args` is the path to the executable.
///
/// # Panics
///
/// Panics if `args` is empty.
fn watch_command(mut args: Vec<String>) -> Command {
    debug_assert!(!args.is_empty());
    let prog = args.remove(0);
    Command { program: Program::Exec { prog: prog.into(), args }, options: Default::default() }
}

/// Returns the env args without the `--watch` flag from the args for the Watchexec command
fn cmd_args(num: usize) -> Vec<String> {
    clean_cmd_args(num, std::env::args().collect())
}

#[instrument(level = "debug", ret)]
fn clean_cmd_args(num: usize, mut cmd_args: Vec<String>) -> Vec<String> {
    if let Some(pos) = cmd_args.iter().position(|arg| arg == "--watch" || arg == "-w") {
        cmd_args.drain(pos..=(pos + num));
    }

    // There's another edge case where short flags are combined into one which is supported by clap,
    // like `-vw` for verbosity and watch
    // this removes any `w` from concatenated short flags
    if let Some(pos) = cmd_args.iter().position(|arg| {
        fn contains_w_in_short(arg: &str) -> Option<bool> {
            let mut iter = arg.chars().peekable();
            if *iter.peek()? != '-' {
                return None;
            }
            iter.next();
            if *iter.peek()? == '-' {
                return None;
            }
            Some(iter.any(|c| c == 'w'))
        }
        contains_w_in_short(arg).unwrap_or(false)
    }) {
        let clean_arg = cmd_args[pos].replace('w', "");
        if clean_arg == "-" {
            cmd_args.remove(pos);
        } else {
            cmd_args[pos] = clean_arg;
        }
    }

    cmd_args
}

#[cfg(test)]
mod tests {
    use super::*;

    #[test]
    fn parse_cmd_args() {
        let args = vec!["-vw".to_string()];
        let cleaned = clean_cmd_args(0, args);
        assert_eq!(cleaned, vec!["-v".to_string()]);
    }
}<|MERGE_RESOLUTION|>--- conflicted
+++ resolved
@@ -25,13 +25,8 @@
     paths::summarise_events_to_env,
 };
 use watchexec_events::{
-<<<<<<< HEAD
-    filekind::{AccessKind, FileEventKind},
-    Event, Priority, ProcessEnd, Tag,
-=======
     Event, Priority, ProcessEnd, Tag,
     filekind::{AccessKind, FileEventKind},
->>>>>>> 54d25611
 };
 use watchexec_signals::Signal;
 use yansi::{Color, Paint};
@@ -201,20 +196,11 @@
                         break;
                     } else {
                         for tag in &e.tags {
-<<<<<<< HEAD
-                            if let Tag::FileEventKind(kind) = tag {
-                                if !matches!(kind, FileEventKind::Access(AccessKind::Open(_))) {
-                                    has_file_events = true;
-                                    break 'outer;
-                                }
-                            }
-=======
                             if let Tag::FileEventKind(kind) = tag
                                 && !matches!(kind, FileEventKind::Access(AccessKind::Open(_))) {
                                     has_file_events = true;
                                     break 'outer;
                                 }
->>>>>>> 54d25611
                         }
                     }
                 }

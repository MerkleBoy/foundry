use alloy_primitives::hex;
use clap::Parser;
use comfy_table::{Table, modifiers::UTF8_ROUND_CORNERS, presets::ASCII_MARKDOWN};
use eyre::Result;
use foundry_cli::{
    opts::{BuildOpts, CompilerOpts, ProjectPathOpts},
    utils::{FoundryPathExt, cache_local_signatures},
};
use foundry_common::{
    compile::{PathOrContractInfo, ProjectCompiler, compile_target},
    selectors::{SelectorImportData, import_selectors},
    shell,
};
use foundry_compilers::{artifacts::output_selection::ContractOutputSelection, info::ContractInfo};
use std::{collections::BTreeMap, fs::canonicalize};

/// CLI arguments for `forge selectors`.
#[derive(Clone, Debug, Parser)]
pub enum SelectorsSubcommands {
    /// Check for selector collisions between contracts
    #[command(visible_alias = "co")]
    Collision {
        /// The first of the two contracts for which to look selector collisions for, in the form
        /// `(<path>:)?<contractname>`.
        first_contract: ContractInfo,

        /// The second of the two contracts for which to look selector collisions for, in the form
        /// `(<path>:)?<contractname>`.
        second_contract: ContractInfo,

        #[command(flatten)]
        build: Box<BuildOpts>,
    },

    /// Upload selectors to registry
    #[command(visible_alias = "up")]
    Upload {
        /// The name of the contract to upload selectors for.
        /// Can also be in form of `path:contract name`.
        #[arg(required_unless_present = "all")]
        contract: Option<PathOrContractInfo>,

        /// Upload selectors for all contracts in the project.
        #[arg(long, required_unless_present = "contract")]
        all: bool,

        #[command(flatten)]
        project_paths: ProjectPathOpts,
    },

    /// List selectors from current workspace
    #[command(visible_alias = "ls")]
    List {
        /// The name of the contract to list selectors for.
        #[arg(help = "The name of the contract to list selectors for.")]
        contract: Option<String>,

        #[command(flatten)]
        project_paths: ProjectPathOpts,

        #[arg(long, help = "Do not group the selectors by contract in separate tables.")]
        no_group: bool,
    },

    /// Find if a selector is present in the project
    #[command(visible_alias = "f")]
    Find {
        /// The selector to search for
        #[arg(help = "The selector to search for (with or without 0x prefix)")]
        selector: String,

        #[command(flatten)]
        project_paths: ProjectPathOpts,
    },

    /// Cache project selectors (enables trace with local contracts functions and events).
    #[command(visible_alias = "c")]
    Cache {
        #[command(flatten)]
        project_paths: ProjectPathOpts,
    },
}

impl SelectorsSubcommands {
    pub async fn run(self) -> Result<()> {
        match self {
            Self::Cache { project_paths } => {
                sh_println!("Caching selectors for contracts in the project...")?;
                let build_args = BuildOpts {
                    project_paths,
                    compiler: CompilerOpts {
                        extra_output: vec![ContractOutputSelection::Abi],
                        ..Default::default()
                    },
                    ..Default::default()
                };

                // compile the project to get the artifacts/abis
                let project = build_args.project()?;
                let outcome = ProjectCompiler::new().quiet(true).compile(&project)?;
                cache_local_signatures(&outcome)?;
            }
            Self::Upload { contract, all, project_paths } => {
                let build_args = BuildOpts {
                    project_paths: project_paths.clone(),
                    compiler: CompilerOpts {
                        extra_output: vec![ContractOutputSelection::Abi],
                        ..Default::default()
                    },
                    ..Default::default()
                };

                let project = build_args.project()?;
                let output = if let Some(contract_info) = &contract {
                    let Some(contract_name) = contract_info.name() else {
                        eyre::bail!("No contract name provided.")
                    };

                    let target_path = contract_info
                        .path()
                        .map(Ok)
                        .unwrap_or_else(|| project.find_contract_path(contract_name))?;
                    compile_target(&target_path, &project, false)?
                } else {
                    ProjectCompiler::new().compile(&project)?
                };
                let artifacts = if all {
                    output
                        .into_artifacts_with_files()
                        .filter(|(file, _, _)| {
                            let is_sources_path = file.starts_with(&project.paths.sources);
                            let is_test = file.is_sol_test();

                            is_sources_path && !is_test
                        })
                        .map(|(_, contract, artifact)| (contract, artifact))
                        .collect()
                } else {
                    let contract_info = contract.unwrap();
                    let contract = contract_info.name().unwrap().to_string();

                    let found_artifact = if let Some(path) = contract_info.path() {
                        output.find(project.root().join(path).as_path(), &contract)
                    } else {
                        output.find_first(&contract)
                    };

                    let artifact = found_artifact
                        .ok_or_else(|| {
                            eyre::eyre!(
                                "Could not find artifact `{contract}` in the compiled artifacts"
                            )
                        })?
                        .clone();
                    vec![(contract, artifact)]
                };

                let mut artifacts = artifacts.into_iter().peekable();
                while let Some((contract, artifact)) = artifacts.next() {
                    let abi = artifact.abi.ok_or_else(|| eyre::eyre!("Unable to fetch abi"))?;
                    if abi.functions.is_empty() && abi.events.is_empty() && abi.errors.is_empty() {
                        continue;
                    }

                    sh_println!("Uploading selectors for {contract}...")?;

                    // upload abi to selector database
                    import_selectors(SelectorImportData::Abi(vec![abi])).await?.describe();

                    if artifacts.peek().is_some() {
                        sh_println!()?
                    }
                }
            }
            Self::Collision { mut first_contract, mut second_contract, build } => {
                // Compile the project with the two contracts included
                let project = build.project()?;
                let mut compiler = ProjectCompiler::new().quiet(true);

                if let Some(contract_path) = &mut first_contract.path {
                    let target_path = canonicalize(&*contract_path)?;
                    *contract_path = target_path.to_string_lossy().to_string();
                    compiler = compiler.files([target_path]);
                }
                if let Some(contract_path) = &mut second_contract.path {
                    let target_path = canonicalize(&*contract_path)?;
                    *contract_path = target_path.to_string_lossy().to_string();
                    compiler = compiler.files([target_path]);
                }

                let output = compiler.compile(&project)?;

                // Check method selectors for collisions
                let methods = |contract: &ContractInfo| -> eyre::Result<_> {
                    let artifact = output
                        .find_contract(contract)
                        .ok_or_else(|| eyre::eyre!("Could not find artifact for {contract}"))?;
                    artifact.method_identifiers.as_ref().ok_or_else(|| {
                        eyre::eyre!("Could not find method identifiers for {contract}")
                    })
                };
                let first_method_map = methods(&first_contract)?;
                let second_method_map = methods(&second_contract)?;

                let colliding_methods: Vec<(&String, &String, &String)> = first_method_map
                    .iter()
                    .filter_map(|(k1, v1)| {
                        second_method_map
                            .iter()
                            .find_map(|(k2, v2)| if **v2 == *v1 { Some((k2, v2)) } else { None })
                            .map(|(k2, v2)| (v2, k1, k2))
                    })
                    .collect();

                if colliding_methods.is_empty() {
                    sh_println!("No colliding method selectors between the two contracts.")?;
                } else {
                    let mut table = Table::new();
                    if shell::is_markdown() {
                        table.load_preset(ASCII_MARKDOWN);
                    } else {
                        table.apply_modifier(UTF8_ROUND_CORNERS);
                    }
                    table.set_header([
                        String::from("Selector"),
                        first_contract.name,
                        second_contract.name,
                    ]);
                    for method in &colliding_methods {
                        table.add_row([method.0, method.1, method.2]);
                    }
                    sh_println!("{} collisions found:", colliding_methods.len())?;
                    sh_println!("\n{table}\n")?;
                }
            }
            Self::List { contract, project_paths, no_group } => {
                sh_println!("Listing selectors for contracts in the project...")?;
                let build_args = BuildOpts {
                    project_paths,
                    compiler: CompilerOpts {
                        extra_output: vec![ContractOutputSelection::Abi],
                        ..Default::default()
                    },
                    ..Default::default()
                };

                // compile the project to get the artifacts/abis
                let project = build_args.project()?;
                let outcome = ProjectCompiler::new().quiet(true).compile(&project)?;
                let artifacts = if let Some(contract) = contract {
                    let found_artifact = outcome.find_first(&contract);
                    let artifact = found_artifact
                        .ok_or_else(|| {
                            let candidates = outcome
                                .artifacts()
                                .map(|(name, _,)| name)
                                .collect::<Vec<_>>();
                            let suggestion = if let Some(suggestion) = foundry_cli::utils::did_you_mean(&contract, candidates).pop() {
                                format!("\nDid you mean `{suggestion}`?")
                            } else {
                                String::new()
                            };
                            eyre::eyre!(
                                "Could not find artifact `{contract}` in the compiled artifacts{suggestion}",
                            )
                        })?
                        .clone();
                    vec![(contract, artifact)]
                } else {
                    outcome
                        .into_artifacts_with_files()
                        .filter(|(file, _, _)| {
                            let is_sources_path = file.starts_with(&project.paths.sources);
                            let is_test = file.is_sol_test();

                            is_sources_path && !is_test
                        })
                        .map(|(_, contract, artifact)| (contract, artifact))
                        .collect()
                };

                let mut artifacts = artifacts.into_iter().peekable();

                #[derive(PartialEq, PartialOrd, Eq, Ord)]
                enum SelectorType {
                    Function,
                    Event,
                    Error,
                }
                impl std::fmt::Display for SelectorType {
                    fn fmt(&self, f: &mut std::fmt::Formatter<'_>) -> std::fmt::Result {
                        match self {
                            Self::Function => write!(f, "Function"),
                            Self::Event => write!(f, "Event"),
                            Self::Error => write!(f, "Error"),
                        }
                    }
                }

                let mut selectors =
                    BTreeMap::<String, BTreeMap<SelectorType, Vec<(String, String)>>>::new();

                for (contract, artifact) in artifacts.by_ref() {
                    let abi = artifact.abi.ok_or_else(|| eyre::eyre!("Unable to fetch abi"))?;

                    let contract_selectors = selectors.entry(contract.clone()).or_default();

                    for func in abi.functions() {
                        let sig = func.signature();
                        let selector = func.selector();
                        contract_selectors
                            .entry(SelectorType::Function)
                            .or_default()
                            .push((hex::encode_prefixed(selector), sig));
                    }

                    for event in abi.events() {
                        let sig = event.signature();
                        let selector = event.selector();
                        contract_selectors
                            .entry(SelectorType::Event)
                            .or_default()
                            .push((hex::encode_prefixed(selector), sig));
                    }

                    for error in abi.errors() {
                        let sig = error.signature();
                        let selector = error.selector();
                        contract_selectors
                            .entry(SelectorType::Error)
                            .or_default()
                            .push((hex::encode_prefixed(selector), sig));
<<<<<<< HEAD
=======
                    }
                }

                if no_group {
                    let mut table = Table::new();
                    if shell::is_markdown() {
                        table.load_preset(ASCII_MARKDOWN);
                    } else {
                        table.apply_modifier(UTF8_ROUND_CORNERS);
                    }
                    table.set_header(["Type", "Signature", "Selector", "Contract"]);

                    for (contract, contract_selectors) in selectors {
                        for (selector_type, selectors) in contract_selectors {
                            for (selector, sig) in selectors {
                                table.add_row([
                                    selector_type.to_string(),
                                    sig,
                                    selector,
                                    contract.to_string(),
                                ]);
                            }
                        }
>>>>>>> d80fcf60
                    }
                }

<<<<<<< HEAD
                if no_group {
                    let mut table = Table::new();
                    table.apply_modifier(UTF8_ROUND_CORNERS);
                    table.set_header(["Type", "Signature", "Selector", "Contract"]);

                    for (contract, contract_selectors) in selectors {
                        for (selector_type, selectors) in contract_selectors {
                            for (selector, sig) in selectors {
                                table.add_row([
                                    selector_type.to_string(),
                                    sig,
                                    selector,
                                    contract.to_string(),
                                ]);
                            }
                        }
                    }

                    sh_println!("\n{table}")?;
                } else {
                    for (idx, (contract, contract_selectors)) in selectors.into_iter().enumerate() {
                        sh_println!("{}{contract}", if idx == 0 { "" } else { "\n" })?;
                        let mut table = Table::new();
                        table.apply_modifier(UTF8_ROUND_CORNERS);
                        table.set_header(["Type", "Signature", "Selector"]);

=======
                    sh_println!("\n{table}")?;
                } else {
                    for (idx, (contract, contract_selectors)) in selectors.into_iter().enumerate() {
                        sh_println!("{}{contract}", if idx == 0 { "" } else { "\n" })?;
                        let mut table = Table::new();
                        if shell::is_markdown() {
                            table.load_preset(ASCII_MARKDOWN);
                        } else {
                            table.apply_modifier(UTF8_ROUND_CORNERS);
                        }
                        table.set_header(["Type", "Signature", "Selector"]);

>>>>>>> d80fcf60
                        for (selector_type, selectors) in contract_selectors {
                            for (selector, sig) in selectors {
                                table.add_row([selector_type.to_string(), sig, selector]);
                            }
                        }
                        sh_println!("\n{table}")?;
                    }
                }
            }

            Self::Find { selector, project_paths } => {
                sh_println!("Searching for selector {selector:?} in the project...")?;

                let build_args = BuildOpts {
                    project_paths,
                    compiler: CompilerOpts {
                        extra_output: vec![ContractOutputSelection::Abi],
                        ..Default::default()
                    },
                    ..Default::default()
                };

                let project = build_args.project()?;
                let outcome = ProjectCompiler::new().quiet(true).compile(&project)?;
                let artifacts = outcome
                    .into_artifacts_with_files()
                    .filter(|(file, _, _)| {
                        let is_sources_path = file.starts_with(&project.paths.sources);
                        let is_test = file.is_sol_test();
                        is_sources_path && !is_test
                    })
                    .collect::<Vec<_>>();

                let mut table = Table::new();
                if shell::is_markdown() {
                    table.load_preset(ASCII_MARKDOWN);
                } else {
                    table.apply_modifier(UTF8_ROUND_CORNERS);
                }

                table.set_header(["Type", "Signature", "Selector", "Contract"]);

                for (_file, contract, artifact) in artifacts {
                    let abi = artifact.abi.ok_or_else(|| eyre::eyre!("Unable to fetch abi"))?;

                    let selector_bytes =
                        hex::decode(selector.strip_prefix("0x").unwrap_or(&selector))?;

                    for func in abi.functions() {
                        if func.selector().as_slice().starts_with(selector_bytes.as_slice()) {
                            table.add_row([
                                "Function",
                                &func.signature(),
                                &hex::encode_prefixed(func.selector()),
                                contract.as_str(),
                            ]);
                        }
                    }

                    for event in abi.events() {
                        if event.selector().as_slice().starts_with(selector_bytes.as_slice()) {
                            table.add_row([
                                "Event",
                                &event.signature(),
                                &hex::encode_prefixed(event.selector()),
                                contract.as_str(),
                            ]);
                        }
                    }

                    for error in abi.errors() {
                        if error.selector().as_slice().starts_with(selector_bytes.as_slice()) {
                            table.add_row([
                                "Error",
                                &error.signature(),
                                &hex::encode_prefixed(error.selector()),
                                contract.as_str(),
                            ]);
                        }
                    }
                }

                if table.row_count() > 0 {
                    sh_println!("\nFound {} instance(s)...", table.row_count())?;
                    sh_println!("\n{table}\n")?;
                } else {
                    return Err(eyre::eyre!("\nSelector not found in the project."));
                }
            }
        }
        Ok(())
    }
}<|MERGE_RESOLUTION|>--- conflicted
+++ resolved
@@ -330,8 +330,6 @@
                             .entry(SelectorType::Error)
                             .or_default()
                             .push((hex::encode_prefixed(selector), sig));
-<<<<<<< HEAD
-=======
                     }
                 }
 
@@ -355,38 +353,8 @@
                                 ]);
                             }
                         }
->>>>>>> d80fcf60
-                    }
-                }
-
-<<<<<<< HEAD
-                if no_group {
-                    let mut table = Table::new();
-                    table.apply_modifier(UTF8_ROUND_CORNERS);
-                    table.set_header(["Type", "Signature", "Selector", "Contract"]);
-
-                    for (contract, contract_selectors) in selectors {
-                        for (selector_type, selectors) in contract_selectors {
-                            for (selector, sig) in selectors {
-                                table.add_row([
-                                    selector_type.to_string(),
-                                    sig,
-                                    selector,
-                                    contract.to_string(),
-                                ]);
-                            }
-                        }
-                    }
-
-                    sh_println!("\n{table}")?;
-                } else {
-                    for (idx, (contract, contract_selectors)) in selectors.into_iter().enumerate() {
-                        sh_println!("{}{contract}", if idx == 0 { "" } else { "\n" })?;
-                        let mut table = Table::new();
-                        table.apply_modifier(UTF8_ROUND_CORNERS);
-                        table.set_header(["Type", "Signature", "Selector"]);
-
-=======
+                    }
+
                     sh_println!("\n{table}")?;
                 } else {
                     for (idx, (contract, contract_selectors)) in selectors.into_iter().enumerate() {
@@ -399,7 +367,6 @@
                         }
                         table.set_header(["Type", "Signature", "Selector"]);
 
->>>>>>> d80fcf60
                         for (selector_type, selectors) in contract_selectors {
                             for (selector, sig) in selectors {
                                 table.add_row([selector_type.to_string(), sig, selector]);

--- conflicted
+++ resolved
@@ -1546,8 +1546,6 @@
 
 "#]
     ]);
-<<<<<<< HEAD
-=======
 
     cmd.forge_fuse()
         .args(["test", "--mt", "invariant_include", "--md"])
@@ -1588,7 +1586,6 @@
 Ran 1 test suite [ELAPSED]: 1 tests passed, 0 failed, 0 skipped (1 total tests)
 
 "#]]);
->>>>>>> d80fcf60
 });
 
 // <https://github.com/foundry-rs/foundry/issues/11453>
@@ -1669,4 +1666,84 @@
     assert!(
         prj.root().join("fuzz_corpus").join("Counter2Test").join("testFuzz_SetNumber").exists()
     );
+});
+
+// <https://github.com/foundry-rs/foundry/issues/11453>
+forgetest_init!(corpus_dir, |prj, cmd| {
+    prj.update_config(|config| {
+        config.invariant.runs = 10;
+        config.invariant.depth = 10;
+        config.invariant.corpus.corpus_dir = Some("invariant_corpus".into());
+
+        config.fuzz.runs = 10;
+        config.fuzz.corpus.corpus_dir = Some("fuzz_corpus".into());
+    });
+    prj.add_test(
+        "CounterTests.t.sol",
+        r#"
+import {Test} from "forge-std/Test.sol";
+import {Counter} from "../src/Counter.sol";
+
+contract Counter1Test is Test {
+    Counter public counter;
+
+    function setUp() public {
+        counter = new Counter();
+        counter.setNumber(0);
+    }
+
+    function testFuzz_SetNumber(uint256 x) public {
+        counter.setNumber(x);
+        assertEq(counter.number(), x);
+    }
+
+    function invariant_counter_called() public view {
+    }
+}
+
+contract Counter2Test is Test {
+    Counter public counter;
+
+    function setUp() public {
+        counter = new Counter();
+        counter.setNumber(0);
+    }
+
+    function testFuzz_SetNumber(uint256 x) public {
+        counter.setNumber(x);
+        assertEq(counter.number(), x);
+    }
+
+    function invariant_counter_called() public view {
+    }
+}
+   "#,
+    );
+
+    cmd.args(["test"]).assert_success().stdout_eq(str![[r#"
+...
+Ran 3 test suites [ELAPSED]: 6 tests passed, 0 failed, 0 skipped (6 total tests)
+
+"#]]);
+
+    assert!(
+        prj.root()
+            .join("invariant_corpus")
+            .join("Counter1Test")
+            .join("invariant_counter_called")
+            .exists()
+    );
+    assert!(
+        prj.root()
+            .join("invariant_corpus")
+            .join("Counter2Test")
+            .join("invariant_counter_called")
+            .exists()
+    );
+    assert!(
+        prj.root().join("fuzz_corpus").join("Counter1Test").join("testFuzz_SetNumber").exists()
+    );
+    assert!(
+        prj.root().join("fuzz_corpus").join("Counter2Test").join("testFuzz_SetNumber").exists()
+    );
 });
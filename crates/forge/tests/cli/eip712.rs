--- conflicted
+++ resolved
@@ -638,11 +638,7 @@
         assertEq(cheatStructHash, userStructHash, "permit struct hash mismatch");
     }
 
-<<<<<<< HEAD
-    function testHashPermitSingle_withTypeDefinion() public {
-=======
     function testHashPermitSingle_withTypeDefinition() public {
->>>>>>> 54d25611
         PermitDetails memory details = PermitDetails({
             token: 0x1111111111111111111111111111111111111111,
             amount: 1000 ether,
@@ -726,11 +722,7 @@
         .assert_success()
         .stdout_eq(str![[r#"
 ...
-<<<<<<< HEAD
-[PASS] testHashPermitSingle_withTypeDefinion() ([GAS])
-=======
 [PASS] testHashPermitSingle_withTypeDefinition() ([GAS])
->>>>>>> 54d25611
 Logs:
   PermitSingle struct hash from cheatcode:
   0x3ed744fdcea02b6b9ad45a9db6e648bf6f18c221909f9ee425191f2a02f9e4a8

--- conflicted
+++ resolved
@@ -51,11 +51,6 @@
 contract Dummy {}
 ",
     );
-<<<<<<< HEAD
-    // set up command
-    cmd.args(["test"]);
-=======
->>>>>>> d80fcf60
 
     cmd.arg("test").assert_success().stdout_eq(str![[r#"
 ...
@@ -63,37 +58,11 @@
 
 "#]]);
 
-<<<<<<< HEAD
-// tests that warning is displayed with pattern when no tests match
-forgetest!(warn_no_tests_match, |prj, cmd| {
-    prj.add_source(
-        "dummy",
-        r"
-contract Dummy {}
-",
-    );
-
-    // set up command
-    cmd.args(["test", "--match-test", "testA.*", "--no-match-test", "testB.*"]);
-    cmd.args(["--match-contract", "TestC.*", "--no-match-contract", "TestD.*"]);
-    cmd.args(["--match-path", "*TestE*", "--no-match-path", "*TestF*"]);
-
-    // run command and assert
-    cmd.assert_failure().stdout_eq(str![[r#"
-No tests match the provided pattern:
-	match-test: `testA.*`
-	no-match-test: `testB.*`
-	match-contract: `TestC.*`
-	no-match-contract: `TestD.*`
-	match-path: `*TestE*`
-	no-match-path: `*TestF*`
-=======
     cmd.forge_fuse();
     dummy_test_filter(&mut cmd);
     cmd.assert_success().stdout_eq(str![[r#"
 ...
 No tests found in project! Forge looks for functions that start with `test`
->>>>>>> d80fcf60
 
 "#]]);
 });
@@ -109,14 +78,6 @@
 }
    ",
     );
-<<<<<<< HEAD
-
-    // set up command
-    cmd.args(["test", "--match-test", "testA.*", "--no-match-test", "testB.*"]);
-    cmd.args(["--match-contract", "TestC.*", "--no-match-contract", "TestD.*"]);
-    cmd.args(["--match-path", "*TestE*", "--no-match-path", "*TestF*"]);
-=======
->>>>>>> d80fcf60
 
     dummy_test_filter(&mut cmd);
     cmd.assert_success().stderr_eq(str![[r#"
@@ -537,10 +498,6 @@
     prj.wipe_contracts();
 
     prj.add_source("failing_test", FAILING_TEST);
-<<<<<<< HEAD
-    // set up command
-=======
->>>>>>> d80fcf60
     cmd.args(["test", "--fail-fast", "--json"]);
 
     cmd.assert_empty_stderr();
@@ -3464,8 +3421,6 @@
 "#]]);
 });
 
-<<<<<<< HEAD
-=======
 forgetest_init!(selectors_list_cmd_md, |prj, cmd| {
     prj.add_source(
         "Counter.sol",
@@ -3545,7 +3500,6 @@
 "#]]);
 });
 
->>>>>>> d80fcf60
 // tests `interceptInitcode` function
 forgetest_init!(intercept_initcode, |prj, cmd| {
     prj.wipe_contracts();

//! Foundry version information.

/// The SemVer compatible version information for Foundry.
pub const SEMVER_VERSION: &str = env!("FOUNDRY_SEMVER_VERSION");

/// The short version message information for the Foundry CLI.
pub const SHORT_VERSION: &str = env!("FOUNDRY_SHORT_VERSION");

/// The long version message information for the Foundry CLI.
pub const LONG_VERSION: &str = concat!(
    env!("FOUNDRY_LONG_VERSION_0"),
    "\n",
    env!("FOUNDRY_LONG_VERSION_1"),
    "\n",
    env!("FOUNDRY_LONG_VERSION_2"),
    "\n",
    env!("FOUNDRY_LONG_VERSION_3"),
);

/// Whether the version is a nightly build.
pub const IS_NIGHTLY_VERSION: bool = option_env!("FOUNDRY_IS_NIGHTLY_VERSION").is_some();

/// The warning message for nightly versions.
<<<<<<< HEAD
pub const NIGHTLY_VERSION_WARNING_MESSAGE: &str =
    "This is a nightly build of Foundry. It is recommended to use the latest stable version. \
=======
pub const NIGHTLY_VERSION_WARNING_MESSAGE: &str = "This is a nightly build of Foundry. It is recommended to use the latest stable version. \
>>>>>>> 54d25611
    To mute this warning set `FOUNDRY_DISABLE_NIGHTLY_WARNING` in your environment. \n";<|MERGE_RESOLUTION|>--- conflicted
+++ resolved
@@ -21,10 +21,5 @@
 pub const IS_NIGHTLY_VERSION: bool = option_env!("FOUNDRY_IS_NIGHTLY_VERSION").is_some();
 
 /// The warning message for nightly versions.
-<<<<<<< HEAD
-pub const NIGHTLY_VERSION_WARNING_MESSAGE: &str =
-    "This is a nightly build of Foundry. It is recommended to use the latest stable version. \
-=======
 pub const NIGHTLY_VERSION_WARNING_MESSAGE: &str = "This is a nightly build of Foundry. It is recommended to use the latest stable version. \
->>>>>>> 54d25611
     To mute this warning set `FOUNDRY_DISABLE_NIGHTLY_WARNING` in your environment. \n";
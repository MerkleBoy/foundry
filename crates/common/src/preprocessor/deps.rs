--- conflicted
+++ resolved
@@ -7,11 +7,7 @@
 use solar_parse::interface::Session;
 use solar_sema::{
     hir::{CallArgs, ContractId, Expr, ExprKind, Hir, NamedArg, Stmt, StmtKind, TypeKind, Visit},
-<<<<<<< HEAD
-    interface::{data_structures::Never, source_map::FileName, SourceMap},
-=======
     interface::{SourceMap, data_structures::Never, source_map::FileName},
->>>>>>> 54d25611
 };
 use std::{
     collections::{BTreeMap, BTreeSet, HashSet},
@@ -220,31 +216,6 @@
     }
 
     fn visit_stmt(&mut self, stmt: &'hir Stmt<'hir>) -> ControlFlow<Self::BreakValue> {
-<<<<<<< HEAD
-        if let StmtKind::Try(stmt_try) = stmt.kind {
-            if let ExprKind::Call(call_expr, call_args, named_args) = &stmt_try.expr.kind {
-                if let Some(dependency) = handle_call_expr(
-                    self.src,
-                    self.source_map,
-                    &stmt_try.expr,
-                    call_expr,
-                    call_args,
-                    named_args,
-                    true,
-                ) {
-                    self.collect_dependency(dependency);
-                    for clause in stmt_try.clauses {
-                        for &var in clause.args {
-                            self.visit_nested_var(var)?;
-                        }
-                        for stmt in clause.block.stmts {
-                            self.visit_stmt(stmt)?;
-                        }
-                    }
-                    return ControlFlow::Continue(());
-                }
-            }
-=======
         if let StmtKind::Try(stmt_try) = stmt.kind
             && let ExprKind::Call(call_expr, call_args, named_args) = &stmt_try.expr.kind
             && let Some(dependency) = handle_call_expr(
@@ -267,7 +238,6 @@
                 }
             }
             return ControlFlow::Continue(());
->>>>>>> 54d25611
         }
         self.walk_stmt(stmt)
     }
@@ -283,38 +253,6 @@
     named_args: &Option<&[NamedArg<'_>]>,
     try_stmt: bool,
 ) -> Option<BytecodeDependency> {
-<<<<<<< HEAD
-    if let ExprKind::New(ty_new) = &call_expr.kind {
-        if let TypeKind::Custom(item_id) = ty_new.kind {
-            if let Some(contract_id) = item_id.as_contract() {
-                let name_loc = span_to_range(source_map, ty_new.span);
-                let name = &src[name_loc];
-
-                // Calculate offset to remove named args, e.g. for an expression like
-                // `new Counter {value: 333} (  address(this))`
-                // the offset will be used to replace `{value: 333} (  ` with `(`
-                let call_args_offset = if named_args.is_some() && !call_args.is_empty() {
-                    (call_args.span.lo() - ty_new.span.hi()).to_usize()
-                } else {
-                    0
-                };
-
-                let args_len = parent_expr.span.hi() - ty_new.span.hi();
-                return Some(BytecodeDependency {
-                    kind: BytecodeDependencyKind::New {
-                        name: name.to_string(),
-                        args_length: args_len.to_usize(),
-                        call_args_offset,
-                        value: named_arg(src, named_args, "value", source_map),
-                        salt: named_arg(src, named_args, "salt", source_map),
-                        try_stmt,
-                    },
-                    loc: span_to_range(source_map, call_expr.span),
-                    referenced_contract: contract_id,
-                })
-            }
-        }
-=======
     if let ExprKind::New(ty_new) = &call_expr.kind
         && let TypeKind::Custom(item_id) = ty_new.kind
         && let Some(contract_id) = item_id.as_contract()
@@ -344,7 +282,6 @@
             loc: span_to_range(source_map, call_expr.span),
             referenced_contract: contract_id,
         });
->>>>>>> 54d25611
     }
     None
 }

--- conflicted
+++ resolved
@@ -76,29 +76,6 @@
         traces: Option<SparsedTraceArena>,
         show_solidity: bool,
     ) -> Self {
-<<<<<<< HEAD
-        if let Some((name, abi)) = &contracts.get(&addr) {
-            if let Some(func) = abi.functions().find(|f| f.selector() == bytes[..4]) {
-                // skip the function selector when decoding
-                if let Ok(args) = func.abi_decode_input(&bytes[4..]) {
-                    return Self {
-                        sender: Some(sender),
-                        addr: Some(addr),
-                        calldata: bytes.clone(),
-                        contract_name: Some(name.clone()),
-                        func_name: Some(func.name.clone()),
-                        signature: Some(func.signature()),
-                        args: Some(
-                            foundry_common::fmt::format_tokens(&args).format(", ").to_string(),
-                        ),
-                        raw_args: Some(
-                            foundry_common::fmt::format_tokens_raw(&args).format(", ").to_string(),
-                        ),
-                        traces,
-                        show_solidity,
-                    };
-                }
-=======
         if let Some((name, abi)) = &contracts.get(&addr)
             && let Some(func) = abi.functions().find(|f| f.selector() == bytes[..4])
         {
@@ -118,7 +95,6 @@
                     traces,
                     show_solidity,
                 };
->>>>>>> 54d25611
             }
         }
 

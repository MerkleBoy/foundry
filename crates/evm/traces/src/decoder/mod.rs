--- conflicted
+++ resolved
@@ -374,36 +374,18 @@
 
             // Check if unsupported fn selector: calldata dooes NOT point to one of its selectors +
             // non-fallback contract + no receive
-<<<<<<< HEAD
-            if let Some(contract_selectors) = self.non_fallback_contracts.get(&trace.address) {
-                if !contract_selectors.contains(&selector) &&
-                    (!cdata.is_empty() || !self.receive_contracts.contains(&trace.address))
-                {
-                    let return_data = if !trace.success {
-                        let revert_msg = self.revert_decoder.decode(&trace.output, trace.status);
-
-                        if trace.output.is_empty() || revert_msg.contains("EvmError: Revert") {
-                            Some(format!(
-                                "unrecognized function selector {} for contract {}, which has no fallback function.",
-                                selector, trace.address
-                            ))
-                        } else {
-                            Some(revert_msg)
-                        }
-=======
             if let Some(contract_selectors) = self.non_fallback_contracts.get(&trace.address)
                 && !contract_selectors.contains(&selector)
                 && (!cdata.is_empty() || !self.receive_contracts.contains(&trace.address))
             {
                 let return_data = if !trace.success {
-                    let revert_msg = self.revert_decoder.decode(&trace.output, Some(trace.status));
+                    let revert_msg = self.revert_decoder.decode(&trace.output, trace.status);
 
                     if trace.output.is_empty() || revert_msg.contains("EvmError: Revert") {
                         Some(format!(
                             "unrecognized function selector {} for contract {}, which has no fallback function.",
                             selector, trace.address
                         ))
->>>>>>> 60923175
                     } else {
                         Some(revert_msg)
                     }

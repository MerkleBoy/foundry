--- conflicted
+++ resolved
@@ -132,11 +132,7 @@
 
     /// Casts the current writer `w` as a `String` reference. Should only be used for debugging.
     unsafe fn buf_contents(&self) -> &String {
-<<<<<<< HEAD
-        *(&raw const self.buf.w as *const &mut String)
-=======
         unsafe { *(&raw const self.buf.w as *const &mut String) }
->>>>>>> 54d25611
     }
 
     /// Casts the current `W` writer or the current temp buffer as a `String` reference.

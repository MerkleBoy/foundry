--- conflicted
+++ resolved
@@ -1,15 +1,6 @@
 use std::fmt::Debug;
 
 use alloy_evm::{
-<<<<<<< HEAD
-    eth::EthEvmContext,
-    precompiles::{DynPrecompile, PrecompilesMap},
-    Database, Evm,
-};
-use foundry_evm_core::either_evm::EitherEvm;
-use op_revm::OpContext;
-use revm::{precompile::PrecompileWithAddress, Inspector};
-=======
     Database, Evm,
     eth::EthEvmContext,
     precompiles::{DynPrecompile, PrecompileInput, PrecompilesMap},
@@ -17,41 +8,26 @@
 use foundry_evm_core::either_evm::EitherEvm;
 use op_revm::OpContext;
 use revm::{Inspector, precompile::PrecompileWithAddress};
->>>>>>> 54d25611
 
 /// Object-safe trait that enables injecting extra precompiles when using
 /// `anvil` as a library.
 pub trait PrecompileFactory: Send + Sync + Unpin + Debug {
     /// Returns a set of precompiles to extend the EVM with.
-<<<<<<< HEAD
-    fn precompiles(&self) -> Vec<PrecompileWithAddress>;
-=======
     fn precompiles(&self) -> Vec<(PrecompileWithAddress, u64)>;
->>>>>>> 54d25611
 }
 
 /// Inject precompiles into the EVM dynamically.
 pub fn inject_precompiles<DB, I>(
     evm: &mut EitherEvm<DB, I, PrecompilesMap>,
-<<<<<<< HEAD
-    precompiles: Vec<PrecompileWithAddress>,
-=======
     precompiles: Vec<(PrecompileWithAddress, u64)>,
->>>>>>> 54d25611
 ) where
     DB: Database,
     I: Inspector<EthEvmContext<DB>> + Inspector<OpContext<DB>>,
 {
-<<<<<<< HEAD
-    for p in precompiles {
-        evm.precompiles_mut()
-            .apply_precompile(p.address(), |_| Some(DynPrecompile::from(*p.precompile())));
-=======
     for (PrecompileWithAddress(addr, func), gas) in precompiles {
         evm.precompiles_mut().apply_precompile(&addr, move |_| {
             Some(DynPrecompile::from(move |input: PrecompileInput<'_>| func(input.data, gas)))
         });
->>>>>>> 54d25611
     }
 }
 
@@ -59,18 +35,6 @@
 mod tests {
     use std::convert::Infallible;
 
-<<<<<<< HEAD
-    use alloy_evm::{eth::EthEvmContext, precompiles::PrecompilesMap, EthEvm, Evm, EvmEnv};
-    use alloy_op_evm::OpEvm;
-    use alloy_primitives::{address, Address, Bytes, TxKind, U256};
-    use foundry_evm_core::either_evm::EitherEvm;
-    use itertools::Itertools;
-    use op_revm::{precompiles::OpPrecompiles, L1BlockInfo, OpContext, OpSpecId, OpTransaction};
-    use revm::{
-        context::{CfgEnv, Evm as RevmEvm, JournalTr, LocalContext, TxEnv},
-        database::{EmptyDB, EmptyDBTyped},
-        handler::{instructions::EthInstructions, EthPrecompiles},
-=======
     use alloy_evm::{EthEvm, Evm, EvmEnv, eth::EthEvmContext, precompiles::PrecompilesMap};
     use alloy_op_evm::OpEvm;
     use alloy_primitives::{Address, Bytes, TxKind, U256, address};
@@ -82,7 +46,6 @@
         context::{CfgEnv, Evm as RevmEvm, JournalTr, LocalContext, TxEnv},
         database::{EmptyDB, EmptyDBTyped},
         handler::{EthPrecompiles, instructions::EthInstructions},
->>>>>>> 54d25611
         inspector::NoOpInspector,
         interpreter::interpreter::EthInterpreter,
         precompile::{
@@ -90,16 +53,9 @@
             Precompiles,
         },
         primitives::hardfork::SpecId,
-<<<<<<< HEAD
-        Journal,
     };
 
-    use crate::{inject_precompiles, PrecompileFactory};
-=======
-    };
-
     use crate::{PrecompileFactory, inject_precompiles};
->>>>>>> 54d25611
 
     // A precompile activated in the `Prague` spec.
     const ETH_PRAGUE_PRECOMPILE: Address = address!("0x0000000000000000000000000000000000000011");
@@ -115,13 +71,6 @@
     struct CustomPrecompileFactory;
 
     impl PrecompileFactory for CustomPrecompileFactory {
-<<<<<<< HEAD
-        fn precompiles(&self) -> Vec<PrecompileWithAddress> {
-            vec![PrecompileWithAddress::from((
-                PRECOMPILE_ADDR,
-                custom_echo_precompile as fn(&[u8], u64) -> PrecompileResult,
-            ))]
-=======
         fn precompiles(&self) -> Vec<(PrecompileWithAddress, u64)> {
             vec![(
                 PrecompileWithAddress::from((
@@ -130,18 +79,13 @@
                 )),
                 1000,
             )]
->>>>>>> 54d25611
         }
     }
 
     /// Custom precompile that echoes the input data.
     /// In this example it uses `0xdeadbeef` as the input data, returning it as output.
     fn custom_echo_precompile(input: &[u8], _gas_limit: u64) -> PrecompileResult {
-<<<<<<< HEAD
-        Ok(PrecompileOutput { bytes: Bytes::copy_from_slice(input), gas_used: 0 })
-=======
         Ok(PrecompileOutput { bytes: Bytes::copy_from_slice(input), gas_used: 0, reverted: false })
->>>>>>> 54d25611
     }
 
     /// Creates a new EVM instance with the custom precompile factory.

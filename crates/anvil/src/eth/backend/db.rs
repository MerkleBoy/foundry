//! Helper types for working with [revm](foundry_evm::revm)

use crate::mem::storage::MinedTransaction;
use alloy_consensus::Header;
<<<<<<< HEAD
use alloy_primitives::{keccak256, map::HashMap, Address, Bytes, B256, U256};
=======
use alloy_primitives::{Address, B256, Bytes, U256, keccak256, map::HashMap};
>>>>>>> 54d25611
use alloy_rpc_types::BlockId;
use anvil_core::eth::{
    block::Block,
    transaction::{MaybeImpersonatedTransaction, TransactionInfo, TypedReceipt, TypedTransaction},
};
use foundry_common::errors::FsPathError;
use foundry_evm::backend::{
    BlockchainDb, DatabaseError, DatabaseResult, MemDb, RevertStateSnapshotAction, StateSnapshot,
};
use revm::{
<<<<<<< HEAD
=======
    Database, DatabaseCommit,
>>>>>>> 54d25611
    bytecode::Bytecode,
    context::BlockEnv,
    database::{CacheDB, DatabaseRef, DbAccount},
    primitives::KECCAK_EMPTY,
    state::AccountInfo,
<<<<<<< HEAD
    Database, DatabaseCommit,
=======
>>>>>>> 54d25611
};
use serde::{
    Deserialize, Deserializer, Serialize,
    de::{MapAccess, Visitor},
};
use std::{
    collections::BTreeMap,
    fmt::{self, Debug},
    path::Path,
};

/// Helper trait get access to the full state data of the database
pub trait MaybeFullDatabase: DatabaseRef<Error = DatabaseError> + Debug {
    /// Returns a reference to the database as a `dyn DatabaseRef`.
    // TODO: Required until trait upcasting is stabilized: <https://github.com/rust-lang/rust/issues/65991>
    fn as_dyn(&self) -> &dyn DatabaseRef<Error = DatabaseError>;

    fn maybe_as_full_db(&self) -> Option<&HashMap<Address, DbAccount>> {
        None
    }

    /// Clear the state and move it into a new `StateSnapshot`.
    fn clear_into_state_snapshot(&mut self) -> StateSnapshot;

    /// Read the state snapshot.
    ///
    /// This clones all the states and returns a new `StateSnapshot`.
    fn read_as_state_snapshot(&self) -> StateSnapshot;

    /// Clears the entire database
    fn clear(&mut self);

    /// Reverses `clear_into_snapshot` by initializing the db's state with the state snapshot.
    fn init_from_state_snapshot(&mut self, state_snapshot: StateSnapshot);
}

impl<'a, T: 'a + MaybeFullDatabase + ?Sized> MaybeFullDatabase for &'a T
where
    &'a T: DatabaseRef<Error = DatabaseError>,
{
    fn as_dyn(&self) -> &dyn DatabaseRef<Error = DatabaseError> {
        T::as_dyn(self)
    }

    fn maybe_as_full_db(&self) -> Option<&HashMap<Address, DbAccount>> {
        T::maybe_as_full_db(self)
    }

    fn clear_into_state_snapshot(&mut self) -> StateSnapshot {
        unreachable!("never called for DatabaseRef")
    }

    fn read_as_state_snapshot(&self) -> StateSnapshot {
        unreachable!("never called for DatabaseRef")
    }

    fn clear(&mut self) {}

    fn init_from_state_snapshot(&mut self, _state_snapshot: StateSnapshot) {}
}

/// Helper trait to reset the DB if it's forked
pub trait MaybeForkedDatabase {
    fn maybe_reset(&mut self, _url: Option<String>, block_number: BlockId) -> Result<(), String>;

    fn maybe_flush_cache(&self) -> Result<(), String>;

    fn maybe_inner(&self) -> Result<&BlockchainDb, String>;
}

/// This bundles all required revm traits
pub trait Db:
    DatabaseRef<Error = DatabaseError>
    + Database<Error = DatabaseError>
    + DatabaseCommit
    + MaybeFullDatabase
    + MaybeForkedDatabase
    + fmt::Debug
    + Send
    + Sync
{
    /// Inserts an account
    fn insert_account(&mut self, address: Address, account: AccountInfo);

    /// Sets the nonce of the given address
    fn set_nonce(&mut self, address: Address, nonce: u64) -> DatabaseResult<()> {
        let mut info = self.basic(address)?.unwrap_or_default();
        info.nonce = nonce;
        self.insert_account(address, info);
        Ok(())
    }

    /// Sets the balance of the given address
    fn set_balance(&mut self, address: Address, balance: U256) -> DatabaseResult<()> {
        let mut info = self.basic(address)?.unwrap_or_default();
        info.balance = balance;
        self.insert_account(address, info);
        Ok(())
    }

    /// Sets the code of the given address
    fn set_code(&mut self, address: Address, code: Bytes) -> DatabaseResult<()> {
        let mut info = self.basic(address)?.unwrap_or_default();
        let code_hash = if code.as_ref().is_empty() {
            KECCAK_EMPTY
        } else {
            B256::from_slice(&keccak256(code.as_ref())[..])
        };
        info.code_hash = code_hash;
        info.code = Some(Bytecode::new_raw(alloy_primitives::Bytes(code.0)));
        self.insert_account(address, info);
        Ok(())
    }

    /// Sets the storage value at the given slot for the address
    fn set_storage_at(&mut self, address: Address, slot: B256, val: B256) -> DatabaseResult<()>;

    /// inserts a blockhash for the given number
    fn insert_block_hash(&mut self, number: U256, hash: B256);

    /// Write all chain data to serialized bytes buffer
    fn dump_state(
        &self,
        at: BlockEnv,
        best_number: u64,
        blocks: Vec<SerializableBlock>,
        transactions: Vec<SerializableTransaction>,
        historical_states: Option<SerializableHistoricalStates>,
    ) -> DatabaseResult<Option<SerializableState>>;

    /// Deserialize and add all chain data to the backend storage
    fn load_state(&mut self, state: SerializableState) -> DatabaseResult<bool> {
        for (addr, account) in state.accounts.into_iter() {
            let old_account_nonce = DatabaseRef::basic_ref(self, addr)
                .ok()
                .and_then(|acc| acc.map(|acc| acc.nonce))
                .unwrap_or_default();
            // use max nonce in case account is imported multiple times with difference
            // nonces to prevent collisions
            let nonce = std::cmp::max(old_account_nonce, account.nonce);

            self.insert_account(
                addr,
                AccountInfo {
                    balance: account.balance,
                    code_hash: KECCAK_EMPTY, // will be set automatically
                    code: if account.code.0.is_empty() {
                        None
                    } else {
                        Some(Bytecode::new_raw(alloy_primitives::Bytes(account.code.0)))
                    },
                    nonce,
                },
            );

            for (k, v) in account.storage.into_iter() {
                self.set_storage_at(addr, k, v)?;
            }
        }
        Ok(true)
    }

    /// Creates a new state snapshot.
    fn snapshot_state(&mut self) -> U256;

    /// Reverts a state snapshot.
    ///
    /// Returns `true` if the state snapshot was reverted.
    fn revert_state(&mut self, state_snapshot: U256, action: RevertStateSnapshotAction) -> bool;

    /// Returns the state root if possible to compute
    fn maybe_state_root(&self) -> Option<B256> {
        None
    }

    /// Returns the current, standalone state of the Db
    fn current_state(&self) -> StateDb;
}

impl dyn Db {
    // TODO: Required until trait upcasting is stabilized: <https://github.com/rust-lang/rust/issues/65991>
    pub fn as_dbref(&self) -> &dyn DatabaseRef<Error = DatabaseError> {
        self.as_dyn()
    }
}

/// Convenience impl only used to use any `Db` on the fly as the db layer for revm's CacheDB
/// This is useful to create blocks without actually writing to the `Db`, but rather in the cache of
/// the `CacheDB` see also
/// [Backend::pending_block()](crate::eth::backend::mem::Backend::pending_block())
impl<T: DatabaseRef<Error = DatabaseError> + Send + Sync + Clone + fmt::Debug> Db for CacheDB<T> {
    fn insert_account(&mut self, address: Address, account: AccountInfo) {
        self.insert_account_info(address, account)
    }

    fn set_storage_at(&mut self, address: Address, slot: B256, val: B256) -> DatabaseResult<()> {
        self.insert_account_storage(address, slot.into(), val.into())
    }

    fn insert_block_hash(&mut self, number: U256, hash: B256) {
        self.cache.block_hashes.insert(number, hash);
    }

    fn dump_state(
        &self,
        _at: BlockEnv,
        _best_number: u64,
        _blocks: Vec<SerializableBlock>,
        _transaction: Vec<SerializableTransaction>,
        _historical_states: Option<SerializableHistoricalStates>,
    ) -> DatabaseResult<Option<SerializableState>> {
        Ok(None)
    }

    fn snapshot_state(&mut self) -> U256 {
        U256::ZERO
    }

    fn revert_state(&mut self, _state_snapshot: U256, _action: RevertStateSnapshotAction) -> bool {
        false
    }

    fn current_state(&self) -> StateDb {
        StateDb::new(MemDb::default())
    }
}

impl<T: DatabaseRef<Error = DatabaseError> + Debug> MaybeFullDatabase for CacheDB<T> {
    fn as_dyn(&self) -> &dyn DatabaseRef<Error = DatabaseError> {
        self
    }

    fn maybe_as_full_db(&self) -> Option<&HashMap<Address, DbAccount>> {
        Some(&self.cache.accounts)
    }

    fn clear_into_state_snapshot(&mut self) -> StateSnapshot {
        let db_accounts = std::mem::take(&mut self.cache.accounts);
        let mut accounts = HashMap::default();
        let mut account_storage = HashMap::default();

        for (addr, mut acc) in db_accounts {
            account_storage.insert(addr, std::mem::take(&mut acc.storage));
            let mut info = acc.info;
            info.code = self.cache.contracts.remove(&info.code_hash);
            accounts.insert(addr, info);
        }
        let block_hashes = std::mem::take(&mut self.cache.block_hashes);
        StateSnapshot { accounts, storage: account_storage, block_hashes }
    }

    fn read_as_state_snapshot(&self) -> StateSnapshot {
        let db_accounts = self.cache.accounts.clone();
        let mut accounts = HashMap::default();
        let mut account_storage = HashMap::default();

        for (addr, acc) in db_accounts {
            account_storage.insert(addr, acc.storage.clone());
            let mut info = acc.info;
            info.code = self.cache.contracts.get(&info.code_hash).cloned();
            accounts.insert(addr, info);
        }

        let block_hashes = self.cache.block_hashes.clone();
        StateSnapshot { accounts, storage: account_storage, block_hashes }
    }

    fn clear(&mut self) {
        self.clear_into_state_snapshot();
    }

    fn init_from_state_snapshot(&mut self, state_snapshot: StateSnapshot) {
        let StateSnapshot { accounts, mut storage, block_hashes } = state_snapshot;

        for (addr, mut acc) in accounts {
            if let Some(code) = acc.code.take() {
                self.cache.contracts.insert(acc.code_hash, code);
            }
            self.cache.accounts.insert(
                addr,
                DbAccount {
                    info: acc,
                    storage: storage.remove(&addr).unwrap_or_default(),
                    ..Default::default()
                },
            );
        }
        self.cache.block_hashes = block_hashes;
    }
}

impl<T: DatabaseRef<Error = DatabaseError>> MaybeForkedDatabase for CacheDB<T> {
    fn maybe_reset(&mut self, _url: Option<String>, _block_number: BlockId) -> Result<(), String> {
        Err("not supported".to_string())
    }

    fn maybe_flush_cache(&self) -> Result<(), String> {
        Err("not supported".to_string())
    }

    fn maybe_inner(&self) -> Result<&BlockchainDb, String> {
        Err("not supported".to_string())
    }
}

/// Represents a state at certain point
#[derive(Debug)]
pub struct StateDb(pub(crate) Box<dyn MaybeFullDatabase + Send + Sync>);

impl StateDb {
    pub fn new(db: impl MaybeFullDatabase + Send + Sync + 'static) -> Self {
        Self(Box::new(db))
    }

    pub fn serialize_state(&mut self) -> StateSnapshot {
        // Using read_as_snapshot makes sures we don't clear the historical state from the current
        // instance.
        self.read_as_state_snapshot()
    }
}

impl DatabaseRef for StateDb {
    type Error = DatabaseError;
    fn basic_ref(&self, address: Address) -> DatabaseResult<Option<AccountInfo>> {
        self.0.basic_ref(address)
    }

    fn code_by_hash_ref(&self, code_hash: B256) -> DatabaseResult<Bytecode> {
        self.0.code_by_hash_ref(code_hash)
    }

    fn storage_ref(&self, address: Address, index: U256) -> DatabaseResult<U256> {
        self.0.storage_ref(address, index)
    }

    fn block_hash_ref(&self, number: u64) -> DatabaseResult<B256> {
        self.0.block_hash_ref(number)
    }
}

impl MaybeFullDatabase for StateDb {
    fn as_dyn(&self) -> &dyn DatabaseRef<Error = DatabaseError> {
        self.0.as_dyn()
    }

    fn maybe_as_full_db(&self) -> Option<&HashMap<Address, DbAccount>> {
        self.0.maybe_as_full_db()
    }

    fn clear_into_state_snapshot(&mut self) -> StateSnapshot {
        self.0.clear_into_state_snapshot()
    }

    fn read_as_state_snapshot(&self) -> StateSnapshot {
        self.0.read_as_state_snapshot()
    }

    fn clear(&mut self) {
        self.0.clear()
    }

    fn init_from_state_snapshot(&mut self, state_snapshot: StateSnapshot) {
        self.0.init_from_state_snapshot(state_snapshot)
    }
}

#[derive(Clone, Debug, Default, Serialize, Deserialize)]
pub struct SerializableState {
    /// The block number of the state
    ///
    /// Note: This is an Option for backwards compatibility: <https://github.com/foundry-rs/foundry/issues/5460>
    pub block: Option<BlockEnv>,
    pub accounts: BTreeMap<Address, SerializableAccountRecord>,
    /// The best block number of the state, can be different from block number (Arbitrum chain).
    pub best_block_number: Option<u64>,
    #[serde(default)]
    pub blocks: Vec<SerializableBlock>,
    #[serde(default)]
    pub transactions: Vec<SerializableTransaction>,
    /// Historical states of accounts and storage at particular block hashes.
    ///
    /// Note: This is an Option for backwards compatibility.
    #[serde(default)]
    pub historical_states: Option<SerializableHistoricalStates>,
}

impl SerializableState {
    /// Loads the `Genesis` object from the given json file path
    pub fn load(path: impl AsRef<Path>) -> Result<Self, FsPathError> {
        let path = path.as_ref();
        if path.is_dir() {
            foundry_common::fs::read_json_file(&path.join("state.json"))
        } else {
            foundry_common::fs::read_json_file(path)
        }
    }

    /// This is used as the clap `value_parser` implementation
    #[allow(dead_code)]
    pub(crate) fn parse(path: &str) -> Result<Self, String> {
        Self::load(path).map_err(|err| err.to_string())
    }
}

#[derive(Clone, Debug, Serialize, Deserialize)]
pub struct SerializableAccountRecord {
    pub nonce: u64,
    pub balance: U256,
    pub code: Bytes,

    #[serde(deserialize_with = "deserialize_btree")]
    pub storage: BTreeMap<B256, B256>,
}

fn deserialize_btree<'de, D>(deserializer: D) -> Result<BTreeMap<B256, B256>, D::Error>
where
    D: Deserializer<'de>,
{
    struct BTreeVisitor;

    impl<'de> Visitor<'de> for BTreeVisitor {
        type Value = BTreeMap<B256, B256>;

        fn expecting(&self, formatter: &mut fmt::Formatter<'_>) -> fmt::Result {
            formatter.write_str("a mapping of hex encoded storage slots to hex encoded state data")
        }

        fn visit_map<M>(self, mut mapping: M) -> Result<BTreeMap<B256, B256>, M::Error>
        where
            M: MapAccess<'de>,
        {
            let mut btree = BTreeMap::new();
            while let Some((key, value)) = mapping.next_entry::<U256, U256>()? {
                btree.insert(B256::from(key), B256::from(value));
            }

            Ok(btree)
        }
    }

    deserializer.deserialize_map(BTreeVisitor)
}

/// Defines a backwards-compatible enum for transactions.
/// This is essential for maintaining compatibility with state dumps
/// created before the changes introduced in PR #8411.
///
/// The enum can represent either a `TypedTransaction` or a `MaybeImpersonatedTransaction`,
/// depending on the data being deserialized. This flexibility ensures that older state
/// dumps can still be loaded correctly, even after the changes in #8411.
#[derive(Clone, Debug, Serialize, Deserialize)]
#[serde(untagged)]
pub enum SerializableTransactionType {
    TypedTransaction(TypedTransaction),
    MaybeImpersonatedTransaction(MaybeImpersonatedTransaction),
}

#[derive(Clone, Debug, Serialize, Deserialize)]
pub struct SerializableBlock {
    pub header: Header,
    pub transactions: Vec<SerializableTransactionType>,
    pub ommers: Vec<Header>,
}

impl From<Block> for SerializableBlock {
    fn from(block: Block) -> Self {
        Self {
            header: block.header,
            transactions: block.transactions.into_iter().map(Into::into).collect(),
            ommers: block.ommers.into_iter().collect(),
        }
    }
}

impl From<SerializableBlock> for Block {
    fn from(block: SerializableBlock) -> Self {
        Self {
            header: block.header,
            transactions: block.transactions.into_iter().map(Into::into).collect(),
            ommers: block.ommers.into_iter().collect(),
        }
    }
}

impl From<MaybeImpersonatedTransaction> for SerializableTransactionType {
    fn from(transaction: MaybeImpersonatedTransaction) -> Self {
        Self::MaybeImpersonatedTransaction(transaction)
    }
}

impl From<SerializableTransactionType> for MaybeImpersonatedTransaction {
    fn from(transaction: SerializableTransactionType) -> Self {
        match transaction {
            SerializableTransactionType::TypedTransaction(tx) => Self::new(tx),
            SerializableTransactionType::MaybeImpersonatedTransaction(tx) => tx,
        }
    }
}

#[derive(Clone, Debug, Serialize, Deserialize)]
pub struct SerializableTransaction {
    pub info: TransactionInfo,
    pub receipt: TypedReceipt,
    pub block_hash: B256,
    pub block_number: u64,
}

impl From<MinedTransaction> for SerializableTransaction {
    fn from(transaction: MinedTransaction) -> Self {
        Self {
            info: transaction.info,
            receipt: transaction.receipt,
            block_hash: transaction.block_hash,
            block_number: transaction.block_number,
        }
    }
}

impl From<SerializableTransaction> for MinedTransaction {
    fn from(transaction: SerializableTransaction) -> Self {
        Self {
            info: transaction.info,
            receipt: transaction.receipt,
            block_hash: transaction.block_hash,
            block_number: transaction.block_number,
        }
    }
}

#[derive(Clone, Debug, Serialize, Deserialize, Default)]
pub struct SerializableHistoricalStates(Vec<(B256, StateSnapshot)>);

impl SerializableHistoricalStates {
    pub const fn new(states: Vec<(B256, StateSnapshot)>) -> Self {
        Self(states)
    }
}

impl IntoIterator for SerializableHistoricalStates {
    type Item = (B256, StateSnapshot);
    type IntoIter = std::vec::IntoIter<Self::Item>;

    fn into_iter(self) -> Self::IntoIter {
        self.0.into_iter()
    }
}

#[cfg(test)]
mod test {
    use super::*;

    #[test]
    fn test_deser_block() {
        let block = r#"{
            "header": {
                "parentHash": "0xceb0fe420d6f14a8eeec4319515b89acbb0bb4861cad9983d529ab4b1e4af929",
                "sha3Uncles": "0x1dcc4de8dec75d7aab85b567b6ccd41ad312451b948a7413f0a142fd40d49347",
                "miner": "0x0000000000000000000000000000000000000000",
                "stateRoot": "0xe1423fd180478ab4fd05a7103277d64496b15eb914ecafe71eeec871b552efd1",
                "transactionsRoot": "0x2b5598ef261e5f88e4303bb2b3986b3d5c0ebf4cd9977daebccae82a6469b988",
                "receiptsRoot": "0xf78dfb743fbd92ade140711c8bbc542b5e307f0ab7984eff35d751969fe57efa",
                "logsBloom": "0x00000000000000000000000000000000000000000000000000000000000000000000000000000000000000000000000000000000000000000000000000000000000000000000000000000000000000000000000000000000000000000000000000000000000000000000000000000000000000000000000000000000000000000000000000000000000000000000000000000000000000000000000000000000000000000000000000000000000000000000000000000000000000000000000000000000000000000000000000000000000000000000000000000000000000000000000000000000000000000000000000000000000000000000000000000000",
                "difficulty": "0x0",
                "number": "0x2",
                "gasLimit": "0x1c9c380",
                "gasUsed": "0x5208",
                "timestamp": "0x66cdc823",
                "mixHash": "0x0000000000000000000000000000000000000000000000000000000000000000",
                "nonce": "0x0000000000000000",
                "baseFeePerGas": "0x342a1c58",
                "blobGasUsed": "0x0",
                "excessBlobGas": "0x0",
                "extraData": "0x"
            },
            "transactions": [
                {
                    "EIP1559": {
                        "chainId": "0x7a69",
                        "nonce": "0x0",
                        "gas": "0x5209",
                        "maxFeePerGas": "0x77359401",
                        "maxPriorityFeePerGas": "0x1",
                        "to": "0xf39fd6e51aad88f6f4ce6ab8827279cfffb92266",
                        "value": "0x0",
                        "accessList": [],
                        "input": "0x",
                        "r": "0x85c2794a580da137e24ccc823b45ae5cea99371ae23ee13860fcc6935f8305b0",
                        "s": "0x41de7fa4121dab284af4453d30928241208bafa90cdb701fe9bc7054759fe3cd",
                        "yParity": "0x0",
                        "hash": "0x8c9b68e8947ace33028dba167354fde369ed7bbe34911b772d09b3c64b861515"
                    }
                }
            ],
            "ommers": []
        }
        "#;

        let _block: SerializableBlock = serde_json::from_str(block).unwrap();
    }
}<|MERGE_RESOLUTION|>--- conflicted
+++ resolved
@@ -2,11 +2,7 @@
 
 use crate::mem::storage::MinedTransaction;
 use alloy_consensus::Header;
-<<<<<<< HEAD
-use alloy_primitives::{keccak256, map::HashMap, Address, Bytes, B256, U256};
-=======
 use alloy_primitives::{Address, B256, Bytes, U256, keccak256, map::HashMap};
->>>>>>> 54d25611
 use alloy_rpc_types::BlockId;
 use anvil_core::eth::{
     block::Block,
@@ -17,19 +13,12 @@
     BlockchainDb, DatabaseError, DatabaseResult, MemDb, RevertStateSnapshotAction, StateSnapshot,
 };
 use revm::{
-<<<<<<< HEAD
-=======
     Database, DatabaseCommit,
->>>>>>> 54d25611
     bytecode::Bytecode,
     context::BlockEnv,
     database::{CacheDB, DatabaseRef, DbAccount},
     primitives::KECCAK_EMPTY,
     state::AccountInfo,
-<<<<<<< HEAD
-    Database, DatabaseCommit,
-=======
->>>>>>> 54d25611
 };
 use serde::{
     Deserialize, Deserializer, Serialize,

--- conflicted
+++ resolved
@@ -1,6 +1,7 @@
 //! In-memory blockchain backend.
 
 use self::state::trie_storage;
+use super::executor::new_evm_with_inspector_ref;
 use crate::{
     ForkChoice, NodeConfig, PrecompileFactory,
     config::PruneStateHistoryConfig,
@@ -31,20 +32,10 @@
         inspector::AnvilInspector,
         storage::{BlockchainStorage, InMemoryBlockStates, MinedBlockOutcome},
     },
-<<<<<<< HEAD
-    ForkChoice, NodeConfig, PrecompileFactory,
-};
-use alloy_chains::NamedChain;
-use alloy_consensus::{
-    proofs::{calculate_receipt_root, calculate_transaction_root},
-    transaction::Recovered,
-    Account, BlockHeader, EnvKzgSettings, Header, Receipt, ReceiptWithBloom, Signed,
-=======
 };
 use alloy_chains::NamedChain;
 use alloy_consensus::{
     Account, Blob, BlockHeader, EnvKzgSettings, Header, Receipt, ReceiptWithBloom, Signed,
->>>>>>> 54d25611
     Transaction as TransactionTrait, TxEnvelope,
     proofs::{calculate_receipt_root, calculate_transaction_root},
     transaction::Recovered,
@@ -56,30 +47,13 @@
     overrides::{OverrideBlockHashes, apply_state_overrides},
     precompiles::PrecompilesMap,
 };
-<<<<<<< HEAD
-use alloy_eips::{
-    eip1559::BaseFeeParams,
-    eip2718::{
-        EIP1559_TX_TYPE_ID, EIP2930_TX_TYPE_ID, EIP4844_TX_TYPE_ID, EIP7702_TX_TYPE_ID,
-        LEGACY_TX_TYPE_ID,
-    },
-    eip7840::BlobParams,
-};
-use alloy_evm::{eth::EthEvmContext, precompiles::PrecompilesMap, Database, Evm};
-=======
->>>>>>> 54d25611
 use alloy_network::{
     AnyHeader, AnyRpcBlock, AnyRpcHeader, AnyRpcTransaction, AnyTxEnvelope, AnyTxType,
     EthereumWallet, UnknownTxEnvelope, UnknownTypedTransaction,
 };
 use alloy_primitives::{
-<<<<<<< HEAD
-    address, hex, keccak256, logs_bloom, map::HashMap, utils::Unit, Address, Bytes, TxHash, TxKind,
-    B256, U256, U64,
-=======
     Address, B256, Bytes, TxHash, TxKind, U64, U256, address, hex, keccak256, logs_bloom,
     map::HashMap, utils::Unit,
->>>>>>> 54d25611
 };
 use alloy_rpc_types::{
     AccessList, Block as AlloyBlock, BlockId, BlockNumberOrTag as BlockNumber, BlockTransactions,
@@ -98,12 +72,6 @@
         },
         parity::LocalizedTransactionTrace,
     },
-<<<<<<< HEAD
-    AccessList, Block as AlloyBlock, BlockId, BlockNumberOrTag as BlockNumber, BlockTransactions,
-    EIP1186AccountProofResponse as AccountProof, EIP1186StorageProof as StorageProof, Filter,
-    Header as AlloyHeader, Index, Log, Transaction, TransactionReceipt,
-=======
->>>>>>> 54d25611
 };
 use alloy_serde::{OtherFields, WithOtherFields};
 use alloy_signer::Signature;
@@ -112,15 +80,9 @@
 use anvil_core::eth::{
     block::{Block, BlockInfo},
     transaction::{
-<<<<<<< HEAD
-        has_optimism_fields, transaction_request_to_typed, DepositReceipt,
-        MaybeImpersonatedTransaction, PendingTransaction, ReceiptResponse, TransactionInfo,
-        TypedReceipt, TypedTransaction,
-=======
         DepositReceipt, MaybeImpersonatedTransaction, PendingTransaction, ReceiptResponse,
         TransactionInfo, TypedReceipt, TypedTransaction, has_optimism_fields,
         transaction_request_to_typed,
->>>>>>> 54d25611
     },
     wallet::{Capabilities, DelegationCapability, WalletCapabilities},
 };
@@ -133,18 +95,6 @@
     constants::DEFAULT_CREATE2_DEPLOYER_RUNTIME_CODE,
     decode::RevertDecoder,
     inspectors::AccessListInspector,
-<<<<<<< HEAD
-    traces::TracingInspectorConfig,
-};
-use foundry_evm_core::either_evm::EitherEvm;
-use futures::channel::mpsc::{unbounded, UnboundedSender};
-use op_alloy_consensus::DEPOSIT_TX_TYPE_ID;
-use op_revm::{
-    transaction::deposit::DepositTransactionParts, OpContext, OpHaltReason, OpTransaction,
-};
-use parking_lot::{Mutex, RwLock};
-use revm::{
-=======
     traces::{CallTraceDecoder, TracingInspectorConfig},
     utils::{get_blob_base_fee_update_fraction, get_blob_base_fee_update_fraction_by_spec_id},
 };
@@ -157,26 +107,16 @@
 use parking_lot::{Mutex, RwLock};
 use revm::{
     DatabaseCommit, Inspector,
->>>>>>> 54d25611
     context::{Block as RevmBlock, BlockEnv, TxEnv},
     context_interface::{
         block::BlobExcessGasAndPrice,
         result::{ExecutionResult, Output, ResultAndState},
     },
-<<<<<<< HEAD
-    database::{CacheDB, DatabaseRef, WrapDatabaseRef},
-    interpreter::InstructionResult,
-    precompile::secp256r1::P256VERIFY,
-    primitives::{hardfork::SpecId, KECCAK_EMPTY},
-    state::AccountInfo,
-    DatabaseCommit, Inspector,
-=======
     database::{CacheDB, WrapDatabaseRef},
     interpreter::InstructionResult,
     precompile::secp256r1::{P256VERIFY, P256VERIFY_BASE_GAS_FEE},
     primitives::{KECCAK_EMPTY, hardfork::SpecId},
     state::AccountInfo,
->>>>>>> 54d25611
 };
 use revm_inspectors::transfer::TransferInspector;
 use std::{
@@ -190,8 +130,6 @@
 };
 use storage::{Blockchain, DEFAULT_HISTORY_LIMIT, MinedTransaction};
 use tokio::sync::RwLock as AsyncRwLock;
-
-use super::executor::new_evm_with_inspector_ref;
 
 pub mod cache;
 pub mod fork_db;
@@ -591,13 +529,6 @@
         self.fork.read().is_some()
     }
 
-<<<<<<< HEAD
-    pub fn precompiles(&self) -> Vec<Address> {
-        get_precompiles_for(self.env.read().evm_env.cfg_env.spec)
-    }
-
-=======
->>>>>>> 54d25611
     /// Resets the fork to a fresh state
     pub async fn reset_fork(&self, forking: Forking) -> Result<(), BlockchainError> {
         if !self.is_fork() {
@@ -657,13 +588,8 @@
 
                     env.evm_env.cfg_env.chain_id = fork.chain_id();
                     env.evm_env.block_env = BlockEnv {
-<<<<<<< HEAD
-                        number: fork_block_number,
-                        timestamp: fork_block.header.timestamp,
-=======
                         number: U256::from(fork_block_number),
                         timestamp: U256::from(fork_block.header.timestamp),
->>>>>>> 54d25611
                         gas_limit,
                         difficulty: fork_block.header.difficulty,
                         prevrandao: Some(fork_block.header.mix_hash.unwrap_or_default()),
@@ -817,11 +743,7 @@
     /// Sets the block number
     pub fn set_block_number(&self, number: u64) {
         let mut env = self.env.write();
-<<<<<<< HEAD
-        env.evm_env.block_env.number = number;
-=======
         env.evm_env.block_env.number = U256::from(number);
->>>>>>> 54d25611
     }
 
     /// Returns the client coinbase address.
@@ -1035,19 +957,11 @@
 
                 for n in ((num + 1)..=current_height).rev() {
                     trace!(target: "backend", "reverting block {}", n);
-<<<<<<< HEAD
-                    if let Some(hash) = storage.hashes.remove(&n) {
-                        if let Some(block) = storage.blocks.remove(&hash) {
-                            for tx in block.transactions {
-                                let _ = storage.transactions.remove(&tx.hash());
-                            }
-=======
                     if let Some(hash) = storage.hashes.remove(&n)
                         && let Some(block) = storage.blocks.remove(&hash)
                     {
                         for tx in block.transactions {
                             let _ = storage.transactions.remove(&tx.hash());
->>>>>>> 54d25611
                         }
                     }
                 }
@@ -1064,13 +978,8 @@
 
             let mut env = self.env.write();
             env.evm_env.block_env = BlockEnv {
-<<<<<<< HEAD
-                number: num,
-                timestamp: block.header.timestamp,
-=======
                 number: U256::from(num),
                 timestamp: U256::from(block.header.timestamp),
->>>>>>> 54d25611
                 difficulty: block.header.difficulty,
                 // ensures prevrandao is set
                 prevrandao: Some(block.header.mix_hash.unwrap_or_default()),
@@ -1142,11 +1051,7 @@
             // Defaults to block number for compatibility with existing state files.
             let fork_num_and_hash = self.get_fork().map(|f| (f.block_number(), f.block_hash()));
 
-<<<<<<< HEAD
-            let best_number = state.best_block_number.unwrap_or(block.number);
-=======
             let best_number = state.best_block_number.unwrap_or(block.number.saturating_to());
->>>>>>> 54d25611
             if let Some((number, hash)) = fork_num_and_hash {
                 trace!(target: "backend", state_block_number=?best_number, fork_block_number=?number);
                 // If the state.block_number is greater than the fork block number, set best number
@@ -1198,11 +1103,6 @@
 
             // update next base fee
             self.fees.set_base_fee(next_block_base_fee);
-<<<<<<< HEAD
-            self.fees.set_blob_excess_gas_and_price(BlobExcessGasAndPrice::new(
-                next_block_excess_blob_gas,
-                false,
-=======
 
             self.fees.set_blob_excess_gas_and_price(BlobExcessGasAndPrice::new(
                 next_block_excess_blob_gas,
@@ -1210,7 +1110,6 @@
                     self.env.read().evm_env.cfg_env.chain_id,
                     header.timestamp,
                 ),
->>>>>>> 54d25611
             ));
         }
 
@@ -1251,36 +1150,13 @@
     fn next_env(&self) -> Env {
         let mut env = self.env.read().clone();
         // increase block number for this block
-<<<<<<< HEAD
-        env.evm_env.block_env.number = env.evm_env.block_env.number.saturating_add(1);
-        env.evm_env.block_env.basefee = self.base_fee();
-        env.evm_env.block_env.timestamp = self.time.current_call_timestamp();
-=======
         env.evm_env.block_env.number = env.evm_env.block_env.number.saturating_add(U256::from(1));
         env.evm_env.block_env.basefee = self.base_fee();
         env.evm_env.block_env.timestamp = U256::from(self.time.current_call_timestamp());
->>>>>>> 54d25611
         env
     }
 
     /// Creates an EVM instance with optionally injected precompiles.
-<<<<<<< HEAD
-    fn new_evm_with_inspector_ref<'db, I>(
-        &self,
-        db: &'db dyn DatabaseRef<Error = DatabaseError>,
-        env: &Env,
-        inspector: &'db mut I,
-    ) -> EitherEvm<
-        WrapDatabaseRef<&'db dyn DatabaseRef<Error = DatabaseError>>,
-        &'db mut I,
-        PrecompilesMap,
-    >
-    where
-        I: Inspector<EthEvmContext<WrapDatabaseRef<&'db dyn DatabaseRef<Error = DatabaseError>>>>
-            + Inspector<OpContext<WrapDatabaseRef<&'db dyn DatabaseRef<Error = DatabaseError>>>>,
-        WrapDatabaseRef<&'db dyn DatabaseRef<Error = DatabaseError>>:
-            Database<Error = DatabaseError>,
-=======
     fn new_evm_with_inspector_ref<'db, I, DB>(
         &self,
         db: &'db DB,
@@ -1292,16 +1168,11 @@
         I: Inspector<EthEvmContext<WrapDatabaseRef<&'db DB>>>
             + Inspector<OpContext<WrapDatabaseRef<&'db DB>>>,
         WrapDatabaseRef<&'db DB>: Database<Error = DatabaseError>,
->>>>>>> 54d25611
     {
         let mut evm = new_evm_with_inspector_ref(db, env, inspector);
 
         if self.odyssey {
-<<<<<<< HEAD
-            inject_precompiles(&mut evm, vec![P256VERIFY]);
-=======
             inject_precompiles(&mut evm, vec![(P256VERIFY, P256VERIFY_BASE_GAS_FEE)]);
->>>>>>> 54d25611
         }
 
         if let Some(factory) = &self.precompile_factory {
@@ -1329,11 +1200,7 @@
 
         let db = self.db.read().await;
         let mut inspector = self.build_inspector();
-<<<<<<< HEAD
-        let mut evm = self.new_evm_with_inspector_ref(db.as_dyn(), &env, &mut inspector);
-=======
         let mut evm = self.new_evm_with_inspector_ref(&**db, &env, &mut inspector);
->>>>>>> 54d25611
         let ResultAndState { result, state } = evm.transact(env.tx)?;
         let (exit_reason, gas_used, out, logs) = match result {
             ExecutionResult::Success { reason, gas_used, logs, output, .. } => {
@@ -1442,16 +1309,10 @@
             // increase block number for this block
             if is_arbitrum(env.evm_env.cfg_env.chain_id) {
                 // Temporary set `env.block.number` to `block_number` for Arbitrum chains.
-<<<<<<< HEAD
-                env.evm_env.block_env.number = block_number;
-            } else {
-                env.evm_env.block_env.number = env.evm_env.block_env.number.saturating_add(1);
-=======
                 env.evm_env.block_env.number = U256::from(block_number);
             } else {
                 env.evm_env.block_env.number =
                     env.evm_env.block_env.number.saturating_add(U256::from(1));
->>>>>>> 54d25611
             }
 
             env.evm_env.block_env.basefee = current_base_fee;
@@ -1474,11 +1335,7 @@
                 // finally set the next block timestamp, this is done just before execution, because
                 // there can be concurrent requests that can delay acquiring the db lock and we want
                 // to ensure the timestamp is as close as possible to the actual execution.
-<<<<<<< HEAD
-                env.evm_env.block_env.timestamp = self.time.next_timestamp();
-=======
                 env.evm_env.block_env.timestamp = U256::from(self.time.next_timestamp());
->>>>>>> 54d25611
 
                 let executor = TransactionExecutor {
                     db: &mut **db,
@@ -1557,21 +1414,12 @@
             }
 
             // remove old transactions that exceed the transaction block keeper
-<<<<<<< HEAD
-            if let Some(transaction_block_keeper) = self.transaction_block_keeper {
-                if storage.blocks.len() > transaction_block_keeper {
-                    let to_clear = block_number
-                        .saturating_sub(transaction_block_keeper.try_into().unwrap_or(u64::MAX));
-                    storage.remove_block_transactions_by_number(to_clear)
-                }
-=======
             if let Some(transaction_block_keeper) = self.transaction_block_keeper
                 && storage.blocks.len() > transaction_block_keeper
             {
                 let to_clear = block_number
                     .saturating_sub(transaction_block_keeper.try_into().unwrap_or(u64::MAX));
                 storage.remove_block_transactions_by_number(to_clear)
->>>>>>> 54d25611
             }
 
             // we intentionally set the difficulty to `0` for newer blocks
@@ -1636,21 +1484,12 @@
             let (exit, out, gas, state) = {
                 let mut cache_db = CacheDB::new(state);
                 if let Some(state_overrides) = overrides.state {
-<<<<<<< HEAD
-                    state::apply_state_overrides(state_overrides.into_iter().collect(), &mut cache_db)?;
-                }
-                if let Some(block_overrides) = overrides.block {
-                    state::apply_block_overrides(*block_overrides, &mut cache_db, &mut block);
-                }
-                self.call_with_state(cache_db.as_dyn(), request, fee_details, block)
-=======
                     apply_state_overrides(state_overrides.into_iter().collect(), &mut cache_db)?;
                 }
                 if let Some(block_overrides) = overrides.block {
                     cache_db.apply_block_overrides(*block_overrides, &mut block);
                 }
                 self.call_with_state(&cache_db as &dyn DatabaseRef, request, fee_details, block)
->>>>>>> 54d25611
             }?;
             trace!(target: "backend", "call return {:?} out: {:?} gas {} on block {}", exit, out, gas, block_number);
             Ok((exit, out, gas, state))
@@ -1670,11 +1509,8 @@
         fee_details: FeeDetails,
         block_env: BlockEnv,
     ) -> Env {
-<<<<<<< HEAD
-=======
         let tx_type = request.minimal_tx_type() as u8;
 
->>>>>>> 54d25611
         let WithOtherFields::<TransactionRequest> {
             inner:
                 TransactionRequest {
@@ -1690,29 +1526,10 @@
                     sidecar: _,
                     chain_id,
                     transaction_type,
-<<<<<<< HEAD
-                    max_fee_per_gas,
-                    max_priority_fee_per_gas,
-=======
->>>>>>> 54d25611
                     .. // Rest of the gas fees related fields are taken from `fee_details`
                 },
             other,
         } = request;
-
-        let tx_type = transaction_type.unwrap_or_else(|| {
-            if authorization_list.is_some() {
-                EIP7702_TX_TYPE_ID
-            } else if blob_versioned_hashes.is_some() {
-                EIP4844_TX_TYPE_ID
-            } else if max_fee_per_gas.is_some() || max_priority_fee_per_gas.is_some() {
-                EIP1559_TX_TYPE_ID
-            } else if access_list.is_some() {
-                EIP2930_TX_TYPE_ID
-            } else {
-                LEGACY_TX_TYPE_ID
-            }
-        });
 
         let FeeDetails {
             gas_price,
@@ -1769,7 +1586,6 @@
         };
         base.set_signed_authorization(authorization_list.unwrap_or_default());
         env.tx = OpTransaction { base, ..Default::default() };
-<<<<<<< HEAD
 
         if let Some(nonce) = nonce {
             env.tx.base.nonce = nonce;
@@ -1778,16 +1594,6 @@
             env.evm_env.cfg_env.disable_nonce_check = true;
         }
 
-=======
-
-        if let Some(nonce) = nonce {
-            env.tx.base.nonce = nonce;
-        } else {
-            // Disable nonce check in revm
-            env.evm_env.cfg_env.disable_nonce_check = true;
-        }
-
->>>>>>> 54d25611
         if env.evm_env.block_env.basefee == 0 {
             // this is an edge case because the evm fails if `tx.effective_gas_price < base_fee`
             // 0 is only possible if it's manually set
@@ -1857,17 +1663,10 @@
 
                 // apply state overrides before executing the transactions
                 if let Some(state_overrides) = state_overrides {
-<<<<<<< HEAD
-                    state::apply_state_overrides(state_overrides, &mut cache_db)?;
-                }
-                if let Some(block_overrides) = block_overrides {
-                    state::apply_block_overrides(block_overrides, &mut cache_db, &mut block_env);
-=======
                     apply_state_overrides(state_overrides, &mut cache_db)?;
                 }
                 if let Some(block_overrides) = block_overrides {
                     cache_db.apply_block_overrides(block_overrides, &mut block_env);
->>>>>>> 54d25611
                 }
 
                 // execute all calls in that block
@@ -1900,11 +1699,7 @@
                         // recorded and included in logs
                         let mut inspector = TransferInspector::new(false).with_logs(true);
                         let mut evm= self.new_evm_with_inspector_ref(
-<<<<<<< HEAD
-                            cache_db.as_dyn(),
-=======
                             &cache_db as &dyn DatabaseRef,
->>>>>>> 54d25611
                             &env,
                             &mut inspector,
                         );
@@ -1914,11 +1709,7 @@
                     } else {
                         let mut inspector = self.build_inspector();
                         let mut evm = self.new_evm_with_inspector_ref(
-<<<<<<< HEAD
-                            cache_db.as_dyn(),
-=======
                             &cache_db as &dyn DatabaseRef,
->>>>>>> 54d25611
                             &env,
                             &mut inspector,
                         );
@@ -1966,13 +1757,8 @@
                             .enumerate()
                             .map(|(idx, log)| Log {
                                 inner: log,
-<<<<<<< HEAD
-                                block_number: Some(block_env.number),
-                                block_timestamp: Some(block_env.timestamp),
-=======
                                 block_number: Some(block_env.number.saturating_to()),
                                 block_timestamp: Some(block_env.timestamp.saturating_to()),
->>>>>>> 54d25611
                                 transaction_index: Some(req_idx as u64),
                                 log_index: Some((idx + log_index) as u64),
                                 removed: false,
@@ -1999,17 +1785,10 @@
                     beneficiary: block_env.beneficiary,
                     state_root: Default::default(),
                     difficulty: Default::default(),
-<<<<<<< HEAD
-                    number: block_env.number,
-                    gas_limit: block_env.gas_limit,
-                    gas_used,
-                    timestamp: block_env.timestamp,
-=======
                     number: block_env.number.saturating_to(),
                     gas_limit: block_env.gas_limit,
                     gas_used,
                     timestamp: block_env.timestamp.saturating_to(),
->>>>>>> 54d25611
                     extra_data: Default::default(),
                     mix_hash: Default::default(),
                     nonce: Default::default(),
@@ -2049,13 +1828,8 @@
                 };
 
                 // update block env
-<<<<<<< HEAD
-                block_env.number += 1;
-                block_env.timestamp += 12;
-=======
                 block_env.number += U256::from(1);
                 block_env.timestamp += U256::from(12);
->>>>>>> 54d25611
                 block_env.basefee = simulated_block
                     .inner
                     .header
@@ -2119,17 +1893,10 @@
 
             let mut cache_db = CacheDB::new(state);
             if let Some(state_overrides) = state_overrides {
-<<<<<<< HEAD
-                state::apply_state_overrides(state_overrides, &mut cache_db)?;
-            }
-            if let Some(block_overrides) = block_overrides {
-                state::apply_block_overrides(block_overrides, &mut cache_db, &mut block);
-=======
                 apply_state_overrides(state_overrides, &mut cache_db)?;
             }
             if let Some(block_overrides) = block_overrides {
                 cache_db.apply_block_overrides(block_overrides, &mut block);
->>>>>>> 54d25611
             }
 
             if let Some(tracer) = tracer {
@@ -2146,11 +1913,7 @@
 
                             let env = self.build_call_env(request, fee_details, block);
                             let mut evm = self.new_evm_with_inspector_ref(
-<<<<<<< HEAD
-                                cache_db.as_dyn(),
-=======
                                 &cache_db as &dyn DatabaseRef,
->>>>>>> 54d25611
                                 &env,
                                 &mut inspector,
                             );
@@ -2207,15 +1970,11 @@
                 .with_tracing_config(TracingInspectorConfig::from_geth_config(&config));
 
             let env = self.build_call_env(request, fee_details, block);
-<<<<<<< HEAD
-            let mut evm = self.new_evm_with_inspector_ref(cache_db.as_dyn(), &env, &mut inspector);
-=======
             let mut evm = self.new_evm_with_inspector_ref(
                 &cache_db as &dyn DatabaseRef,
                 &env,
                 &mut inspector,
             );
->>>>>>> 54d25611
             let ResultAndState { result, state: _ } = evm.transact(env.tx)?;
 
             let (exit_reason, gas_used, out) = match result {
@@ -2644,15 +2403,9 @@
                     .with_pending_block(pool_transactions, |state, block| {
                         let block = block.block;
                         let block = BlockEnv {
-<<<<<<< HEAD
-                            number: block.header.number,
-                            beneficiary: block.header.beneficiary,
-                            timestamp: block.header.timestamp,
-=======
                             number: U256::from(block.header.number),
                             beneficiary: block.header.beneficiary,
                             timestamp: U256::from(block.header.timestamp),
->>>>>>> 54d25611
                             difficulty: block.header.difficulty,
                             prevrandao: Some(block.header.mix_hash),
                             basefee: block.header.base_fee_per_gas.unwrap_or_default(),
@@ -2669,32 +2422,13 @@
         };
         let block_number = self.convert_block_number(block_number);
 
-<<<<<<< HEAD
-        if block_number < self.env.read().evm_env.block_env.number {
-=======
         if block_number < self.env.read().evm_env.block_env.number.saturating_to() {
->>>>>>> 54d25611
             if let Some((block_hash, block)) = self
                 .block_by_number(BlockNumber::Number(block_number))
                 .await?
                 .map(|block| (block.header.hash, block))
                 && let Some(state) = self.states.write().get(&block_hash)
             {
-<<<<<<< HEAD
-                if let Some(state) = self.states.write().get(&block_hash) {
-                    let block = BlockEnv {
-                        number: block_number,
-                        beneficiary: block.header.beneficiary,
-                        timestamp: block.header.timestamp,
-                        difficulty: block.header.difficulty,
-                        prevrandao: block.header.mix_hash,
-                        basefee: block.header.base_fee_per_gas.unwrap_or_default(),
-                        gas_limit: block.header.gas_limit,
-                        ..Default::default()
-                    };
-                    return Ok(f(Box::new(state), block));
-                }
-=======
                 let block = BlockEnv {
                     number: U256::from(block_number),
                     beneficiary: block.header.beneficiary,
@@ -2706,16 +2440,11 @@
                     ..Default::default()
                 };
                 return Ok(f(Box::new(state), block));
->>>>>>> 54d25611
             }
 
             warn!(target: "backend", "Not historic state found for block={}", block_number);
             return Err(BlockchainError::BlockOutOfRange(
-<<<<<<< HEAD
-                self.env.read().evm_env.block_env.number,
-=======
                 self.env.read().evm_env.block_env.number.saturating_to(),
->>>>>>> 54d25611
                 block_number,
             ));
         }
@@ -3426,22 +3155,13 @@
 
             // Set environment back to common block
             let mut env = self.env.write();
-<<<<<<< HEAD
-            env.evm_env.block_env.number = common_block.header.number;
-            env.evm_env.block_env.timestamp = common_block.header.timestamp;
-=======
             env.evm_env.block_env.number = U256::from(common_block.header.number);
             env.evm_env.block_env.timestamp = U256::from(common_block.header.timestamp);
->>>>>>> 54d25611
             env.evm_env.block_env.gas_limit = common_block.header.gas_limit;
             env.evm_env.block_env.difficulty = common_block.header.difficulty;
             env.evm_env.block_env.prevrandao = Some(common_block.header.mix_hash);
 
-<<<<<<< HEAD
-            self.time.reset(env.evm_env.block_env.timestamp);
-=======
             self.time.reset(env.evm_env.block_env.timestamp.saturating_to());
->>>>>>> 54d25611
         }
         Ok(())
     }
@@ -3489,13 +3209,8 @@
             if chain_id.to::<u64>() != tx_chain_id {
                 if let Some(legacy) = tx.as_legacy() {
                     // <https://github.com/ethereum/EIPs/blob/master/EIPS/eip-155.md>
-<<<<<<< HEAD
-                    if env.evm_env.cfg_env.spec >= SpecId::SPURIOUS_DRAGON &&
-                        legacy.tx().chain_id.is_none()
-=======
                     if env.evm_env.cfg_env.spec >= SpecId::SPURIOUS_DRAGON
                         && legacy.tx().chain_id.is_none()
->>>>>>> 54d25611
                     {
                         warn!(target: "backend", ?chain_id, ?tx_chain_id, "incompatible EIP155-based V");
                         return Err(InvalidTransactionError::IncompatibleEIP155);
@@ -3513,13 +3228,8 @@
         }
 
         // Check gas limit, iff block gas limit is set.
-<<<<<<< HEAD
-        if !env.evm_env.cfg_env.disable_block_gas_limit &&
-            tx.gas_limit() > env.evm_env.block_env.gas_limit
-=======
         if !env.evm_env.cfg_env.disable_block_gas_limit
             && tx.gas_limit() > env.evm_env.block_env.gas_limit
->>>>>>> 54d25611
         {
             warn!(target: "backend", "[{:?}] gas too high", tx.hash());
             return Err(InvalidTransactionError::GasTooHigh(ErrDetail {
@@ -3554,22 +3264,12 @@
         // EIP-4844 Cancun hard fork validation steps
         if env.evm_env.cfg_env.spec >= SpecId::CANCUN && tx.transaction.is_eip4844() {
             // Light checks first: see if the blob fee cap is too low.
-<<<<<<< HEAD
-            if let Some(max_fee_per_blob_gas) = tx.essentials().max_fee_per_blob_gas {
-                if let Some(blob_gas_and_price) = &env.evm_env.block_env.blob_excess_gas_and_price {
-                    if max_fee_per_blob_gas < blob_gas_and_price.blob_gasprice {
-                        warn!(target: "backend", "max fee per blob gas={}, too low, block blob gas price={}", max_fee_per_blob_gas, blob_gas_and_price.blob_gasprice);
-                        return Err(InvalidTransactionError::BlobFeeCapTooLow);
-                    }
-                }
-=======
             if let Some(max_fee_per_blob_gas) = tx.essentials().max_fee_per_blob_gas
                 && let Some(blob_gas_and_price) = &env.evm_env.block_env.blob_excess_gas_and_price
                 && max_fee_per_blob_gas < blob_gas_and_price.blob_gasprice
             {
                 warn!(target: "backend", "max fee per blob gas={}, too low, block blob gas price={}", max_fee_per_blob_gas, blob_gas_and_price.blob_gasprice);
                 return Err(InvalidTransactionError::BlobFeeCapTooLow);
->>>>>>> 54d25611
             }
 
             // Heavy (blob validation) checks
@@ -3588,16 +3288,6 @@
             // Ensure the tx does not exceed the max blobs per block.
             let max_blob_count = self.blob_params().max_blob_count as usize;
             if blob_count > max_blob_count {
-<<<<<<< HEAD
-                return Err(InvalidTransactionError::TooManyBlobs(blob_count, max_blob_count))
-            }
-
-            // Check for any blob validation errors if not impersonating.
-            if !self.skip_blob_validation(Some(*pending.sender())) {
-                if let Err(err) = tx.validate(EnvKzgSettings::default().get()) {
-                    return Err(InvalidTransactionError::BlobTransactionValidationError(err))
-                }
-=======
                 return Err(InvalidTransactionError::TooManyBlobs(blob_count, max_blob_count));
             }
 
@@ -3606,7 +3296,6 @@
                 && let Err(err) = tx.validate(EnvKzgSettings::default().get())
             {
                 return Err(InvalidTransactionError::BlobTransactionValidationError(err));
->>>>>>> 54d25611
             }
         }
 

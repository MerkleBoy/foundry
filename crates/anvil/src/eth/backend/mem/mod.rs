--- conflicted
+++ resolved
@@ -107,13 +107,8 @@
     },
     database::{CacheDB, WrapDatabaseRef},
     interpreter::InstructionResult,
-<<<<<<< HEAD
     precompile::secp256r1::{P256VERIFY, P256VERIFY_BASE_GAS_FEE},
-    primitives::{eip4844::BLOB_BASE_FEE_UPDATE_FRACTION_PRAGUE, hardfork::SpecId, KECCAK_EMPTY},
-=======
-    precompile::secp256r1::P256VERIFY,
-    primitives::{KECCAK_EMPTY, hardfork::SpecId},
->>>>>>> 60923175
+    primitives::{KECCAK_EMPTY, eip4844::BLOB_BASE_FEE_UPDATE_FRACTION_PRAGUE, hardfork::SpecId},
     state::AccountInfo,
 };
 use revm_inspectors::transfer::TransferInspector;
@@ -2397,25 +2392,10 @@
                 .map(|block| (block.header.hash, block))
                 && let Some(state) = self.states.write().get(&block_hash)
             {
-<<<<<<< HEAD
-                if let Some(state) = self.states.write().get(&block_hash) {
-                    let block = BlockEnv {
-                        number: U256::from(block_number),
-                        beneficiary: block.header.beneficiary,
-                        timestamp: U256::from(block.header.timestamp),
-                        difficulty: block.header.difficulty,
-                        prevrandao: block.header.mix_hash,
-                        basefee: block.header.base_fee_per_gas.unwrap_or_default(),
-                        gas_limit: block.header.gas_limit,
-                        ..Default::default()
-                    };
-                    return Ok(f(Box::new(state), block));
-                }
-=======
                 let block = BlockEnv {
-                    number: block_number,
+                    number: U256::from(block_number),
                     beneficiary: block.header.beneficiary,
-                    timestamp: block.header.timestamp,
+                    timestamp: U256::from(block.header.timestamp),
                     difficulty: block.header.difficulty,
                     prevrandao: block.header.mix_hash,
                     basefee: block.header.base_fee_per_gas.unwrap_or_default(),
@@ -2423,7 +2403,6 @@
                     ..Default::default()
                 };
                 return Ok(f(Box::new(state), block));
->>>>>>> 60923175
             }
 
             warn!(target: "backend", "Not historic state found for block={}", block_number);

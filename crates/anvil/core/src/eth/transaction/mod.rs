--- conflicted
+++ resolved
@@ -6,21 +6,11 @@
         Recovered, TxEip7702,
         eip4844::{TxEip4844, TxEip4844Variant, TxEip4844WithSidecar},
     },
-<<<<<<< HEAD
-    Receipt, ReceiptEnvelope, ReceiptWithBloom, Signed, Transaction, TxEip1559, TxEip2930,
-    TxEnvelope, TxLegacy, TxReceipt, Typed2718,
-};
-use alloy_eips::eip2718::{Decodable2718, Eip2718Error, Encodable2718};
-use alloy_network::{AnyReceiptEnvelope, AnyRpcTransaction, AnyTransactionReceipt, AnyTxEnvelope};
-use alloy_primitives::{Address, Bloom, Bytes, Log, Signature, TxHash, TxKind, B256, U256, U64};
-use alloy_rlp::{length_of_length, Decodable, Encodable, Header};
-=======
 };
 use alloy_eips::eip2718::{Decodable2718, Eip2718Error, Encodable2718};
 use alloy_network::{AnyReceiptEnvelope, AnyRpcTransaction, AnyTransactionReceipt, AnyTxEnvelope};
 use alloy_primitives::{Address, B256, Bloom, Bytes, Log, Signature, TxHash, TxKind, U64, U256};
 use alloy_rlp::{Decodable, Encodable, Header, length_of_length};
->>>>>>> 54d25611
 use alloy_rpc_types::{
     AccessList, ConversionError, Transaction as RpcTransaction, TransactionReceipt,
     request::TransactionRequest, trace::otterscan::OtsReceipt,
@@ -28,13 +18,8 @@
 use alloy_serde::{OtherFields, WithOtherFields};
 use bytes::BufMut;
 use foundry_evm::traces::CallTraceNode;
-<<<<<<< HEAD
-use op_alloy_consensus::{TxDeposit, DEPOSIT_TX_TYPE_ID};
-use op_revm::{transaction::deposit::DepositTransactionParts, OpTransaction};
-=======
 use op_alloy_consensus::{DEPOSIT_TX_TYPE_ID, TxDeposit};
 use op_revm::{OpTransaction, transaction::deposit::DepositTransactionParts};
->>>>>>> 54d25611
 use revm::{context::TxEnv, interpreter::InstructionResult};
 use serde::{Deserialize, Serialize};
 use std::ops::{Deref, Mul};
@@ -188,15 +173,9 @@
 }
 
 pub fn has_optimism_fields(other: &OtherFields) -> bool {
-<<<<<<< HEAD
-    other.contains_key("sourceHash") &&
-        other.contains_key("mint") &&
-        other.contains_key("isSystemTx")
-=======
     other.contains_key("sourceHash")
         && other.contains_key("mint")
         && other.contains_key("isSystemTx")
->>>>>>> 54d25611
 }
 
 #[derive(Clone, Debug, PartialEq, Eq)]
@@ -1037,11 +1016,7 @@
 impl Decodable2718 for TypedTransaction {
     fn typed_decode(ty: u8, buf: &mut &[u8]) -> Result<Self, Eip2718Error> {
         if ty == 0x7E {
-<<<<<<< HEAD
-            return Ok(Self::Deposit(TxDeposit::decode(buf)?))
-=======
             return Ok(Self::Deposit(TxDeposit::decode(buf)?));
->>>>>>> 54d25611
         }
         match TxEnvelope::typed_decode(ty, buf)? {
             TxEnvelope::Eip2930(tx) => Ok(Self::EIP2930(tx)),

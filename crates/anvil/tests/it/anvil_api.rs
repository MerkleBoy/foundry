//! tests for custom anvil endpoints

use crate::{
    abi::{self, BUSD, Greeter, Multicall},
    fork::fork_config,
    utils::http_provider_with_signer,
};
use alloy_consensus::{SignableTransaction, TxEip1559};
use alloy_hardforks::EthereumHardfork;
use alloy_network::{EthereumWallet, TransactionBuilder, TxSignerSync};
use alloy_primitives::{Address, Bytes, TxKind, U256, address, fixed_bytes, utils::Unit};
use alloy_provider::{Provider, ext::TxPoolApi};
use alloy_rpc_types::{
    BlockId, BlockNumberOrTag, TransactionRequest,
    anvil::{
        ForkedNetwork, Forking, Metadata, MineOptions, NodeEnvironment, NodeForkConfig, NodeInfo,
    },
};
use alloy_serde::WithOtherFields;
use anvil::{
    NodeConfig,
    eth::{
        api::CLIENT_VERSION,
        backend::mem::{EXECUTOR, P256_DELEGATION_CONTRACT, P256_DELEGATION_RUNTIME_CODE},
    },
<<<<<<< HEAD
    spawn, NodeConfig,
=======
    spawn,
>>>>>>> 54d25611
};
use anvil_core::{
    eth::{
        EthRequest,
        wallet::{Capabilities, DelegationCapability, WalletCapabilities},
    },
    types::{ReorgOptions, TransactionData},
};
use revm::primitives::hardfork::SpecId;
use std::{
    str::FromStr,
    time::{Duration, SystemTime},
};

#[tokio::test(flavor = "multi_thread")]
async fn can_set_gas_price() {
    let (api, handle) =
        spawn(NodeConfig::test().with_hardfork(Some(EthereumHardfork::Berlin.into()))).await;
    let provider = handle.http_provider();

    let gas_price = U256::from(1337);
    api.anvil_set_min_gas_price(gas_price).await.unwrap();
    assert_eq!(gas_price.to::<u128>(), provider.get_gas_price().await.unwrap());
}

#[tokio::test(flavor = "multi_thread")]
async fn can_set_block_gas_limit() {
    let (api, _) =
        spawn(NodeConfig::test().with_hardfork(Some(EthereumHardfork::Berlin.into()))).await;

    let block_gas_limit = U256::from(1337);
    assert!(api.evm_set_block_gas_limit(block_gas_limit).unwrap());
    // Mine a new block, and check the new block gas limit
    api.mine_one().await;
    let latest_block = api.block_by_number(BlockNumberOrTag::Latest).await.unwrap().unwrap();
    assert_eq!(block_gas_limit.to::<u64>(), latest_block.header.gas_limit);
}

// Ref <https://github.com/foundry-rs/foundry/issues/2341>
#[tokio::test(flavor = "multi_thread")]
async fn can_set_storage() {
    let (api, _handle) = spawn(NodeConfig::test()).await;
    let s = r#"{"jsonrpc": "2.0", "method": "hardhat_setStorageAt", "id": 1, "params": ["0xe9e7CEA3DedcA5984780Bafc599bD69ADd087D56", "0xa6eef7e35abe7026729641147f7915573c7e97b47efa546f5f6e3230263bcb49", "0x0000000000000000000000000000000000000000000000000000000000003039"]}"#;
    let req = serde_json::from_str::<EthRequest>(s).unwrap();
    let (addr, slot, val) = match req.clone() {
        EthRequest::SetStorageAt(addr, slot, val) => (addr, slot, val),
        _ => unreachable!(),
    };

    api.execute(req).await;

    let storage_value = api.storage_at(addr, slot, None).await.unwrap();
    assert_eq!(val, storage_value);
}

#[tokio::test(flavor = "multi_thread")]
async fn can_impersonate_account() {
    let (api, handle) = spawn(NodeConfig::test()).await;

    let provider = handle.http_provider();

    let impersonate = Address::random();
    let to = Address::random();
    let val = U256::from(1337);
    let funding = U256::from(1e18 as u64);
    // fund the impersonated account
    api.anvil_set_balance(impersonate, funding).await.unwrap();

    let balance = api.balance(impersonate, None).await.unwrap();
    assert_eq!(balance, funding);

    let tx = TransactionRequest::default().with_from(impersonate).with_to(to).with_value(val);
    let tx = WithOtherFields::new(tx);

    let res = provider.send_transaction(tx.clone()).await;
    res.unwrap_err();

    api.anvil_impersonate_account(impersonate).await.unwrap();
    assert!(api.accounts().unwrap().contains(&impersonate));

    let res = provider.send_transaction(tx.clone()).await.unwrap().get_receipt().await.unwrap();
    assert_eq!(res.from, impersonate);

    let nonce = provider.get_transaction_count(impersonate).await.unwrap();
    assert_eq!(nonce, 1);

    let balance = provider.get_balance(to).await.unwrap();
    assert_eq!(balance, val);

    api.anvil_stop_impersonating_account(impersonate).await.unwrap();
    let res = provider.send_transaction(tx).await;
    res.unwrap_err();
}

#[tokio::test(flavor = "multi_thread")]
async fn can_auto_impersonate_account() {
    let (api, handle) = spawn(NodeConfig::test()).await;

    let provider = handle.http_provider();

    let impersonate = Address::random();
    let to = Address::random();
    let val = U256::from(1337);
    let funding = U256::from(1e18 as u64);
    // fund the impersonated account
    api.anvil_set_balance(impersonate, funding).await.unwrap();

    let balance = api.balance(impersonate, None).await.unwrap();
    assert_eq!(balance, funding);

    let tx = TransactionRequest::default().with_from(impersonate).with_to(to).with_value(val);
    let tx = WithOtherFields::new(tx);

    let res = provider.send_transaction(tx.clone()).await;
    res.unwrap_err();

    api.anvil_auto_impersonate_account(true).await.unwrap();

    let res = provider.send_transaction(tx.clone()).await.unwrap().get_receipt().await.unwrap();
    assert_eq!(res.from, impersonate);

    let nonce = provider.get_transaction_count(impersonate).await.unwrap();
    assert_eq!(nonce, 1);

    let balance = provider.get_balance(to).await.unwrap();
    assert_eq!(balance, val);

    api.anvil_auto_impersonate_account(false).await.unwrap();
    let res = provider.send_transaction(tx).await;
    res.unwrap_err();

    // explicitly impersonated accounts get returned by `eth_accounts`
    api.anvil_impersonate_account(impersonate).await.unwrap();
    assert!(api.accounts().unwrap().contains(&impersonate));
}

#[tokio::test(flavor = "multi_thread")]
async fn can_impersonate_contract() {
    let (api, handle) = spawn(NodeConfig::test()).await;

    let provider = handle.http_provider();

    let greeter_contract = Greeter::deploy(&provider, "Hello World!".to_string()).await.unwrap();
    let impersonate = greeter_contract.address().to_owned();

    let to = Address::random();
    let val = U256::from(1337);

    // // fund the impersonated account
    api.anvil_set_balance(impersonate, U256::from(1e18 as u64)).await.unwrap();

    let tx = TransactionRequest::default().with_from(impersonate).to(to).with_value(val);
    let tx = WithOtherFields::new(tx);

    let res = provider.send_transaction(tx.clone()).await;
    res.unwrap_err();

    let greeting = greeter_contract.greet().call().await.unwrap();
    assert_eq!("Hello World!", greeting);

    api.anvil_impersonate_account(impersonate).await.unwrap();

    let res = provider.send_transaction(tx.clone()).await.unwrap().get_receipt().await.unwrap();
    assert_eq!(res.from, impersonate);

    let balance = provider.get_balance(to).await.unwrap();
    assert_eq!(balance, val);

    api.anvil_stop_impersonating_account(impersonate).await.unwrap();
    let res = provider.send_transaction(tx).await;
    res.unwrap_err();

    let greeting = greeter_contract.greet().call().await.unwrap();
    assert_eq!("Hello World!", greeting);
}

#[tokio::test(flavor = "multi_thread")]
async fn can_impersonate_gnosis_safe() {
    let (api, handle) = spawn(fork_config()).await;
    let provider = handle.http_provider();

    // <https://help.safe.global/en/articles/40824-i-don-t-remember-my-safe-address-where-can-i-find-it>
    let safe = address!("0xA063Cb7CFd8E57c30c788A0572CBbf2129ae56B6");

    let code = provider.get_code_at(safe).await.unwrap();
    assert!(!code.is_empty());

    api.anvil_impersonate_account(safe).await.unwrap();

    let code = provider.get_code_at(safe).await.unwrap();
    assert!(!code.is_empty());

    let balance = U256::from(1e18 as u64);
    // fund the impersonated account
    api.anvil_set_balance(safe, balance).await.unwrap();

    let on_chain_balance = provider.get_balance(safe).await.unwrap();
    assert_eq!(on_chain_balance, balance);

    api.anvil_stop_impersonating_account(safe).await.unwrap();

    let code = provider.get_code_at(safe).await.unwrap();
    // code is added back after stop impersonating
    assert!(!code.is_empty());
}

#[tokio::test(flavor = "multi_thread")]
async fn can_impersonate_multiple_accounts() {
    let (api, handle) = spawn(NodeConfig::test()).await;
    let provider = handle.http_provider();

    let impersonate0 = Address::random();
    let impersonate1 = Address::random();
    let to = Address::random();

    let val = U256::from(1337);
    let funding = U256::from(1e18 as u64);
    // fund the impersonated accounts
    api.anvil_set_balance(impersonate0, funding).await.unwrap();
    api.anvil_set_balance(impersonate1, funding).await.unwrap();

    let tx = TransactionRequest::default().with_from(impersonate0).to(to).with_value(val);
    let tx = WithOtherFields::new(tx);

    api.anvil_impersonate_account(impersonate0).await.unwrap();
    api.anvil_impersonate_account(impersonate1).await.unwrap();

    let res0 = provider.send_transaction(tx.clone()).await.unwrap().get_receipt().await.unwrap();
    assert_eq!(res0.from, impersonate0);

    let nonce = provider.get_transaction_count(impersonate0).await.unwrap();
    assert_eq!(nonce, 1);

    let receipt = provider.get_transaction_receipt(res0.transaction_hash).await.unwrap().unwrap();
    assert_eq!(res0.inner, receipt.inner);

    let res1 = provider
        .send_transaction(tx.with_from(impersonate1))
        .await
        .unwrap()
        .get_receipt()
        .await
        .unwrap();

    assert_eq!(res1.from, impersonate1);

    let nonce = provider.get_transaction_count(impersonate1).await.unwrap();
    assert_eq!(nonce, 1);

    let receipt = provider.get_transaction_receipt(res1.transaction_hash).await.unwrap().unwrap();
    assert_eq!(res1.inner, receipt.inner);

    assert_ne!(res0.inner, res1.inner);
}

#[tokio::test(flavor = "multi_thread")]
async fn can_mine_manually() {
    let (api, handle) = spawn(NodeConfig::test()).await;
    let provider = handle.http_provider();

    let start_num = provider.get_block_number().await.unwrap();

    for (idx, _) in std::iter::repeat_n((), 10).enumerate() {
        api.evm_mine(None).await.unwrap();
        let num = provider.get_block_number().await.unwrap();
        assert_eq!(num, start_num + idx as u64 + 1);
    }
}

#[tokio::test(flavor = "multi_thread")]
async fn test_set_next_timestamp() {
    let (api, handle) = spawn(NodeConfig::test()).await;
    let provider = handle.http_provider();

    let now = SystemTime::now().duration_since(SystemTime::UNIX_EPOCH).unwrap();

    let next_timestamp = now + Duration::from_secs(60);

    // mock timestamp
    api.evm_set_next_block_timestamp(next_timestamp.as_secs()).unwrap();

    api.evm_mine(None).await.unwrap();

    let block = provider.get_block(BlockId::default()).await.unwrap().unwrap();

    assert_eq!(block.header.number, 1);
    assert_eq!(block.header.timestamp, next_timestamp.as_secs());

    api.evm_mine(None).await.unwrap();

    let next = provider.get_block(BlockId::default()).await.unwrap().unwrap();
    assert_eq!(next.header.number, 2);

    assert!(next.header.timestamp >= block.header.timestamp);
}

#[tokio::test(flavor = "multi_thread")]
async fn test_evm_set_time() {
    let (api, handle) = spawn(NodeConfig::test()).await;
    let provider = handle.http_provider();

    let now = SystemTime::now().duration_since(SystemTime::UNIX_EPOCH).unwrap();

    let timestamp = now + Duration::from_secs(120);

    // mock timestamp
    api.evm_set_time(timestamp.as_secs()).unwrap();

    // mine a block
    api.evm_mine(None).await.unwrap();
    let block = provider.get_block(BlockId::default()).await.unwrap().unwrap();

    assert!(block.header.timestamp >= timestamp.as_secs());

    api.evm_mine(None).await.unwrap();
    let next = provider.get_block(BlockId::default()).await.unwrap().unwrap();

    assert!(next.header.timestamp >= block.header.timestamp);
}

#[tokio::test(flavor = "multi_thread")]
async fn test_evm_set_time_in_past() {
    let (api, handle) = spawn(NodeConfig::test()).await;
    let provider = handle.http_provider();

    let now = SystemTime::now().duration_since(SystemTime::UNIX_EPOCH).unwrap();

    let timestamp = now - Duration::from_secs(120);

    // mock timestamp
    api.evm_set_time(timestamp.as_secs()).unwrap();

    // mine a block
    api.evm_mine(None).await.unwrap();
    let block = provider.get_block(BlockId::default()).await.unwrap().unwrap();

    assert!(block.header.timestamp >= timestamp.as_secs());
    assert!(block.header.timestamp < now.as_secs());
}

#[tokio::test(flavor = "multi_thread")]
async fn test_timestamp_interval() {
    let (api, handle) = spawn(NodeConfig::test()).await;
    let provider = handle.http_provider();

    api.evm_mine(None).await.unwrap();
    let interval = 10;

    for _ in 0..5 {
        let block = provider.get_block(BlockId::default()).await.unwrap().unwrap();

        // mock timestamp
        api.evm_set_block_timestamp_interval(interval).unwrap();
        api.evm_mine(None).await.unwrap();

        let new_block = provider.get_block(BlockId::default()).await.unwrap().unwrap();

        assert_eq!(new_block.header.timestamp, block.header.timestamp + interval);
    }

    let block = provider.get_block(BlockId::default()).await.unwrap().unwrap();

    let next_timestamp = block.header.timestamp + 50;
    api.evm_set_next_block_timestamp(next_timestamp).unwrap();

    api.evm_mine(None).await.unwrap();
    let block = provider.get_block(BlockId::default()).await.unwrap().unwrap();
    assert_eq!(block.header.timestamp, next_timestamp);

    api.evm_mine(None).await.unwrap();

    let block = provider.get_block(BlockId::default()).await.unwrap().unwrap();
    // interval also works after setting the next timestamp manually
    assert_eq!(block.header.timestamp, next_timestamp + interval);

    assert!(api.evm_remove_block_timestamp_interval().unwrap());

    api.evm_mine(None).await.unwrap();
    let new_block = provider.get_block(BlockId::default()).await.unwrap().unwrap();

    // offset is applied correctly after resetting the interval
    assert!(new_block.header.timestamp > block.header.timestamp);

    api.evm_mine(None).await.unwrap();
    let another_block = provider.get_block(BlockId::default()).await.unwrap().unwrap();
    // check interval is disabled
    assert!(another_block.header.timestamp - new_block.header.timestamp < interval);
}

// <https://github.com/foundry-rs/foundry/issues/2341>
#[tokio::test(flavor = "multi_thread")]
async fn test_can_set_storage_bsc_fork() {
    let (api, handle) =
        spawn(NodeConfig::test().with_eth_rpc_url(Some("https://bsc-dataseed.binance.org/"))).await;
    let provider = handle.http_provider();

    let busd_addr = address!("0xe9e7CEA3DedcA5984780Bafc599bD69ADd087D56");
    let idx = U256::from_str("0xa6eef7e35abe7026729641147f7915573c7e97b47efa546f5f6e3230263bcb49")
        .unwrap();
    let value = fixed_bytes!("0000000000000000000000000000000000000000000000000000000000003039");

    api.anvil_set_storage_at(busd_addr, idx, value).await.unwrap();
    let storage = api.storage_at(busd_addr, idx, None).await.unwrap();
    assert_eq!(storage, value);

    let busd_contract = BUSD::new(busd_addr, &provider);

    let balance = busd_contract
        .balanceOf(address!("0x0000000000000000000000000000000000000000"))
        .call()
        .await
        .unwrap();
    assert_eq!(balance, U256::from(12345u64));
}

#[tokio::test(flavor = "multi_thread")]
async fn can_get_node_info() {
    let (api, handle) = spawn(NodeConfig::test()).await;

    let node_info = api.anvil_node_info().await.unwrap();

    let provider = handle.http_provider();

    let block_number = provider.get_block_number().await.unwrap();
    let block = provider.get_block(BlockId::from(block_number)).await.unwrap().unwrap();
    let hard_fork: &str = SpecId::PRAGUE.into();

    let expected_node_info = NodeInfo {
        current_block_number: 0_u64,
        current_block_timestamp: 1,
        current_block_hash: block.header.hash,
        hard_fork: hard_fork.to_string(),
        transaction_order: "fees".to_owned(),
        environment: NodeEnvironment {
            base_fee: U256::from_str("0x3b9aca00").unwrap().to(),
            chain_id: 0x7a69,
            gas_limit: U256::from_str("0x1c9c380").unwrap().to(),
            gas_price: U256::from_str("0x77359400").unwrap().to(),
        },
        fork_config: NodeForkConfig {
            fork_url: None,
            fork_block_number: None,
            fork_retry_backoff: None,
        },
    };

    assert_eq!(node_info, expected_node_info);
}

#[tokio::test(flavor = "multi_thread")]
async fn can_get_metadata() {
    let (api, handle) = spawn(NodeConfig::test()).await;

    let metadata = api.anvil_metadata().await.unwrap();

    let provider = handle.http_provider();

    let block_number = provider.get_block_number().await.unwrap();
    let chain_id = provider.get_chain_id().await.unwrap();
    let block = provider.get_block(BlockId::from(block_number)).await.unwrap().unwrap();

    let expected_metadata = Metadata {
        latest_block_hash: block.header.hash,
        latest_block_number: block_number,
        chain_id,
        client_version: CLIENT_VERSION.to_string(),
        instance_id: api.instance_id(),
        forked_network: None,
        snapshots: Default::default(),
    };

    assert_eq!(metadata, expected_metadata);
}

#[tokio::test(flavor = "multi_thread")]
async fn can_get_metadata_on_fork() {
    let (api, handle) =
        spawn(NodeConfig::test().with_eth_rpc_url(Some("https://bsc-dataseed.binance.org/"))).await;
    let provider = handle.http_provider();

    let metadata = api.anvil_metadata().await.unwrap();

    let block_number = provider.get_block_number().await.unwrap();
    let chain_id = provider.get_chain_id().await.unwrap();
    let block = provider.get_block(BlockId::from(block_number)).await.unwrap().unwrap();

    let expected_metadata = Metadata {
        latest_block_hash: block.header.hash,
        latest_block_number: block_number,
        chain_id,
        client_version: CLIENT_VERSION.to_string(),
        instance_id: api.instance_id(),
        forked_network: Some(ForkedNetwork {
            chain_id,
            fork_block_number: block_number,
            fork_block_hash: block.header.hash,
        }),
        snapshots: Default::default(),
    };

    assert_eq!(metadata, expected_metadata);
}

#[tokio::test(flavor = "multi_thread")]
async fn metadata_changes_on_reset() {
    let (api, _) =
        spawn(NodeConfig::test().with_eth_rpc_url(Some("https://bsc-dataseed.binance.org/"))).await;

    let metadata = api.anvil_metadata().await.unwrap();
    let instance_id = metadata.instance_id;

    api.anvil_reset(Some(Forking { json_rpc_url: None, block_number: None })).await.unwrap();

    let new_metadata = api.anvil_metadata().await.unwrap();
    let new_instance_id = new_metadata.instance_id;

    assert_ne!(instance_id, new_instance_id);
}

#[tokio::test(flavor = "multi_thread")]
async fn test_get_transaction_receipt() {
    let (api, handle) = spawn(NodeConfig::test()).await;
    let provider = handle.http_provider();

    // set the base fee
    let new_base_fee = U256::from(1000);
    api.anvil_set_next_block_base_fee_per_gas(new_base_fee).await.unwrap();

    // send a EIP-1559 transaction
    let to = Address::random();
    let val = U256::from(1337);
    let tx = TransactionRequest::default().with_to(to).with_value(val);
    let tx = WithOtherFields::new(tx);

    let receipt = provider.send_transaction(tx.clone()).await.unwrap().get_receipt().await.unwrap();

    // the block should have the new base fee
    let block = provider.get_block(BlockId::default()).await.unwrap().unwrap();
    assert_eq!(block.header.base_fee_per_gas.unwrap(), new_base_fee.to::<u64>());

    // mine blocks
    api.evm_mine(None).await.unwrap();

    // the transaction receipt should have the original effective gas price
    let new_receipt = provider.get_transaction_receipt(receipt.transaction_hash).await.unwrap();
    assert_eq!(receipt.effective_gas_price, new_receipt.unwrap().effective_gas_price);
}

// test can set chain id
#[tokio::test(flavor = "multi_thread")]
async fn test_set_chain_id() {
    let (api, handle) = spawn(NodeConfig::test()).await;
    let provider = handle.http_provider();
    let chain_id = provider.get_chain_id().await.unwrap();
    assert_eq!(chain_id, 31337);

    let chain_id = 1234;
    api.anvil_set_chain_id(chain_id).await.unwrap();

    let chain_id = provider.get_chain_id().await.unwrap();
    assert_eq!(chain_id, 1234);
}

// <https://github.com/foundry-rs/foundry/issues/6096>
#[tokio::test(flavor = "multi_thread")]
async fn test_fork_revert_next_block_timestamp() {
    let (api, _handle) = spawn(fork_config()).await;

    // Mine a new block, and check the new block gas limit
    api.mine_one().await;
    let latest_block = api.block_by_number(BlockNumberOrTag::Latest).await.unwrap().unwrap();

    let state_snapshot = api.evm_snapshot().await.unwrap();
    api.mine_one().await;
    api.evm_revert(state_snapshot).await.unwrap();
    let block = api.block_by_number(BlockNumberOrTag::Latest).await.unwrap().unwrap();
    assert_eq!(block, latest_block);

    api.mine_one().await;
    let block = api.block_by_number(BlockNumberOrTag::Latest).await.unwrap().unwrap();
    assert!(block.header.timestamp >= latest_block.header.timestamp);
}

// test that after a snapshot revert, the env block is reset
// to its correct value (block number, etc.)
#[tokio::test(flavor = "multi_thread")]
async fn test_fork_revert_call_latest_block_timestamp() {
    let (api, handle) = spawn(fork_config()).await;
    let provider = handle.http_provider();

    // Mine a new block, and check the new block gas limit
    api.mine_one().await;
    let latest_block = api.block_by_number(BlockNumberOrTag::Latest).await.unwrap().unwrap();

    let state_snapshot = api.evm_snapshot().await.unwrap();
    api.mine_one().await;
    api.evm_revert(state_snapshot).await.unwrap();

    let multicall_contract =
        Multicall::new(address!("0xeefba1e63905ef1d7acba5a8513c70307c1ce441"), &provider);

    let timestamp = multicall_contract.getCurrentBlockTimestamp().call().await.unwrap();
    assert_eq!(timestamp, U256::from(latest_block.header.timestamp));

    let difficulty = multicall_contract.getCurrentBlockDifficulty().call().await.unwrap();
    assert_eq!(difficulty, U256::from(latest_block.header.difficulty));

    let gaslimit = multicall_contract.getCurrentBlockGasLimit().call().await.unwrap();
    assert_eq!(gaslimit, U256::from(latest_block.header.gas_limit));

    let coinbase = multicall_contract.getCurrentBlockCoinbase().call().await.unwrap();
    assert_eq!(coinbase, latest_block.header.beneficiary);
}

#[tokio::test(flavor = "multi_thread")]
async fn can_remove_pool_transactions() {
    let (api, handle) =
        spawn(NodeConfig::test().with_blocktime(Some(Duration::from_secs(5)))).await;

    let wallet = handle.dev_wallets().next().unwrap();
    let signer: EthereumWallet = wallet.clone().into();
    let from = wallet.address();

    let provider = http_provider_with_signer(&handle.http_endpoint(), signer);

    let sender = Address::random();
    let to = Address::random();
    let val = U256::from(1337);
    let tx = TransactionRequest::default().with_from(sender).with_to(to).with_value(val);
    let tx = WithOtherFields::new(tx);

    provider.send_transaction(tx.with_from(from)).await.unwrap().register().await.unwrap();

    let initial_txs = provider.txpool_inspect().await.unwrap();
    assert_eq!(initial_txs.pending.len(), 1);

    api.anvil_remove_pool_transactions(wallet.address()).await.unwrap();

    let final_txs = provider.txpool_inspect().await.unwrap();
    assert_eq!(final_txs.pending.len(), 0);
}

#[tokio::test(flavor = "multi_thread")]
async fn test_reorg() {
    let (api, handle) = spawn(NodeConfig::test()).await;
    let provider = handle.http_provider();

    let accounts = handle.dev_wallets().collect::<Vec<_>>();

    // Test calls
    // Populate chain
    for i in 0..10 {
        let tx = TransactionRequest::default()
            .to(accounts[0].address())
            .value(U256::from(i))
            .from(accounts[1].address());
        let tx = WithOtherFields::new(tx);
        api.send_transaction(tx).await.unwrap();

        let tx = TransactionRequest::default()
            .to(accounts[1].address())
            .value(U256::from(i))
            .from(accounts[2].address());
        let tx = WithOtherFields::new(tx);
        api.send_transaction(tx).await.unwrap();
    }

    // Define transactions
    let mut txs = vec![];
    for i in 0..3 {
        let from = accounts[i].address();
        let to = accounts[i + 1].address();
        for j in 0..5 {
            let tx = TransactionRequest::default().from(from).to(to).value(U256::from(j));
            txs.push((TransactionData::JSON(tx), i as u64));
        }
    }

    let prev_height = provider.get_block_number().await.unwrap();
    api.anvil_reorg(ReorgOptions { depth: 7, tx_block_pairs: txs }).await.unwrap();

    let reorged_height = provider.get_block_number().await.unwrap();
    assert_eq!(reorged_height, prev_height);

    // The first 3 reorged blocks should have 5 transactions each
    for num in 14..17 {
        let block = provider.get_block_by_number(num.into()).full().await.unwrap();
        let block = block.unwrap();
        assert_eq!(block.transactions.len(), 5);
    }

    // Verify that historic blocks are still accessible
    for num in (0..14).rev() {
        let _ = provider.get_block_by_number(num.into()).full().await.unwrap();
    }

    // Send a few more transaction to verify the chain can still progress
    for i in 0..3 {
        let tx = TransactionRequest::default()
            .to(accounts[0].address())
            .value(U256::from(i))
            .from(accounts[1].address());
        let tx = WithOtherFields::new(tx);
        api.send_transaction(tx).await.unwrap();
    }

    // Test reverting code
    let greeter = abi::Greeter::deploy(provider.clone(), "Reorg".to_string()).await.unwrap();
    api.anvil_reorg(ReorgOptions { depth: 5, tx_block_pairs: vec![] }).await.unwrap();
    let code = api.get_code(*greeter.address(), Some(BlockId::latest())).await.unwrap();
    assert_eq!(code, Bytes::default());

    // Test reverting contract storage
    let storage =
        abi::SimpleStorage::deploy(provider.clone(), "initial value".to_string()).await.unwrap();
    api.evm_mine(Some(MineOptions::Options { timestamp: None, blocks: Some(5) })).await.unwrap();
    let _ = storage
        .setValue("ReorgMe".to_string())
        .from(accounts[0].address())
        .send()
        .await
        .unwrap()
        .get_receipt()
        .await
        .unwrap();
    api.anvil_reorg(ReorgOptions { depth: 3, tx_block_pairs: vec![] }).await.unwrap();
    let value = storage.getValue().call().await.unwrap();
    assert_eq!("initial value".to_string(), value);

    api.mine_one().await;
    api.mine_one().await;

    // Test raw transaction data
    let mut tx = TxEip1559 {
        chain_id: api.chain_id(),
        to: TxKind::Call(accounts[1].address()),
        value: U256::from(100),
        max_priority_fee_per_gas: 1000000000000,
        max_fee_per_gas: 10000000000000,
        gas_limit: 21000,
        ..Default::default()
    };
    let signature = accounts[5].sign_transaction_sync(&mut tx).unwrap();
    let tx = tx.into_signed(signature);
    let mut encoded = vec![];
    tx.eip2718_encode(&mut encoded);

    let pre_bal = provider.get_balance(accounts[5].address()).await.unwrap();
    api.anvil_reorg(ReorgOptions {
        depth: 1,
        tx_block_pairs: vec![(TransactionData::Raw(encoded.into()), 0)],
    })
    .await
    .unwrap();
    let post_bal = provider.get_balance(accounts[5].address()).await.unwrap();
    assert_ne!(pre_bal, post_bal);

    // Test reorg depth exceeding current height
    let res = api.anvil_reorg(ReorgOptions { depth: 100, tx_block_pairs: vec![] }).await;
    assert!(res.is_err());

    // Test reorg tx pairs exceeds chain length
    let res = api
        .anvil_reorg(ReorgOptions {
            depth: 1,
            tx_block_pairs: vec![(TransactionData::JSON(TransactionRequest::default()), 10)],
        })
        .await;
    assert!(res.is_err());
}

#[tokio::test(flavor = "multi_thread")]
async fn test_rollback() {
    let (api, handle) = spawn(NodeConfig::test()).await;
    let provider = handle.http_provider();

    // Mine 5 blocks
    for _ in 0..5 {
        api.mine_one().await;
    }

    // Get block 4 for later comparison
    let block4 = provider.get_block(4.into()).await.unwrap().unwrap();

    // Rollback with None should rollback 1 block
    api.anvil_rollback(None).await.unwrap();

    // Assert we're at block 4 and the block contents are kept the same
    let head = provider.get_block(BlockId::latest()).await.unwrap().unwrap();
    assert_eq!(head, block4);

    // Get block 1 for comparison
    let block1 = provider.get_block(1.into()).await.unwrap().unwrap();

    // Rollback to block 1
    let depth = 3; // from block 4 to block 1
    api.anvil_rollback(Some(depth)).await.unwrap();

    // Assert we're at block 1 and the block contents are kept the same
    let head = provider.get_block(BlockId::latest()).await.unwrap().unwrap();
    assert_eq!(head, block1);
}

// === wallet endpoints === //
#[tokio::test(flavor = "multi_thread")]
async fn can_get_wallet_capabilities() {
    let (api, handle) = spawn(NodeConfig::test().with_odyssey(true)).await;

    let provider = handle.http_provider();

    let init_sponsor_bal = provider.get_balance(EXECUTOR).await.unwrap();

    let expected_bal = Unit::ETHER.wei().saturating_mul(U256::from(10_000));
    assert_eq!(init_sponsor_bal, expected_bal);

    let p256_code = provider.get_code_at(P256_DELEGATION_CONTRACT).await.unwrap();

    assert_eq!(p256_code, Bytes::from_static(P256_DELEGATION_RUNTIME_CODE));

    let capabilities = api.get_capabilities().unwrap();

    let mut expect_caps = WalletCapabilities::default();
    let cap: Capabilities = Capabilities {
        delegation: DelegationCapability { addresses: vec![P256_DELEGATION_CONTRACT] },
    };
    expect_caps.insert(api.chain_id(), cap);

    assert_eq!(capabilities, expect_caps);
}

#[tokio::test(flavor = "multi_thread")]
async fn can_add_capability() {
    let (api, _handle) = spawn(NodeConfig::test().with_odyssey(true)).await;

    let init_capabilities = api.get_capabilities().unwrap();

    let mut expect_caps = WalletCapabilities::default();
    let cap: Capabilities = Capabilities {
        delegation: DelegationCapability { addresses: vec![P256_DELEGATION_CONTRACT] },
    };
    expect_caps.insert(api.chain_id(), cap);

    assert_eq!(init_capabilities, expect_caps);

    let new_cap_addr = Address::with_last_byte(1);

    api.anvil_add_capability(new_cap_addr).unwrap();

    let capabilities = api.get_capabilities().unwrap();

    let cap: Capabilities = Capabilities {
        delegation: DelegationCapability {
            addresses: vec![P256_DELEGATION_CONTRACT, new_cap_addr],
        },
    };
    expect_caps.insert(api.chain_id(), cap);

    assert_eq!(capabilities, expect_caps);
}

#[tokio::test(flavor = "multi_thread")]
async fn can_set_executor() {
    let (api, _handle) = spawn(NodeConfig::test().with_odyssey(true)).await;

    let expected_addr = address!("0xf39Fd6e51aad88F6F4ce6aB8827279cffFb92266");
    let pk = "0xac0974bec39a17e36ba4a6b4d238ff944bacb478cbed5efcae784d7bf4f2ff80".to_string();

    let executor = api.anvil_set_executor(pk).unwrap();

    assert_eq!(executor, expected_addr);
}

#[tokio::test(flavor = "multi_thread")]
async fn test_arb_get_block() {
    let (api, _handle) = spawn(NodeConfig::test().with_chain_id(Some(421611u64))).await;

    // Mine two blocks
    api.mine_one().await;
    api.mine_one().await;

    let best_number = api.block_number().unwrap().to::<u64>();

    assert_eq!(best_number, 2);

    let block = api.block_by_number(1.into()).await.unwrap().unwrap();

    assert_eq!(block.header.number, 1);
}

// Set next_block_timestamp same as previous block
// api.evm_set_next_block_timestamp(0).unwrap();
#[tokio::test(flavor = "multi_thread")]
async fn test_mine_blk_with_prev_timestamp() {
    let (api, handle) = spawn(NodeConfig::test()).await;
    let provider = handle.http_provider();

    let init_blk = provider.get_block(BlockId::latest()).await.unwrap().unwrap();

    let init_number = init_blk.header.number;
    let init_timestamp = init_blk.header.timestamp;

    // mock timestamp
    api.evm_set_next_block_timestamp(init_timestamp).unwrap();

    api.mine_one().await;

    let block = provider.get_block(BlockId::latest()).await.unwrap().unwrap();

    let next_blk_num = block.header.number;
    let next_blk_timestamp = block.header.timestamp;

    assert_eq!(next_blk_num, init_number + 1);
    assert_eq!(next_blk_timestamp, init_timestamp);

    // Sleep for 1 second
    tokio::time::sleep(Duration::from_secs(1)).await;

    // Subsequent block should have a greater timestamp than previous block
    api.mine_one().await;

    let block = provider.get_block(BlockId::latest()).await.unwrap().unwrap();

    let third_blk_num = block.header.number;
    let third_blk_timestamp = block.header.timestamp;

    assert_eq!(third_blk_num, init_number + 2);
    assert_ne!(third_blk_timestamp, next_blk_timestamp);
    assert!(third_blk_timestamp > next_blk_timestamp);
}

// increase time by 0 seconds i.e next_block_timestamp = prev_block_timestamp
// api.evm_increase_time(0).unwrap();
#[tokio::test(flavor = "multi_thread")]
async fn test_increase_time_by_zero() {
    let (api, handle) = spawn(NodeConfig::test()).await;
    let provider = handle.http_provider();

    let init_blk = provider.get_block(BlockId::latest()).await.unwrap().unwrap();

    let init_number = init_blk.header.number;
    let init_timestamp = init_blk.header.timestamp;

    let _ = api.evm_increase_time(U256::ZERO).await;

    api.mine_one().await;

    let block = provider.get_block(BlockId::latest()).await.unwrap().unwrap();

    let next_blk_num = block.header.number;
    let next_blk_timestamp = block.header.timestamp;

    assert_eq!(next_blk_num, init_number + 1);
    assert_eq!(next_blk_timestamp, init_timestamp);
}

// evm_mine(MineOptions::Timestamp(prev_block_timestamp))
#[tokio::test(flavor = "multi_thread")]
async fn evm_mine_blk_with_same_timestamp() {
    let (api, handle) = spawn(NodeConfig::test()).await;
    let provider = handle.http_provider();

    let init_blk = provider.get_block(BlockId::latest()).await.unwrap().unwrap();

    let init_number = init_blk.header.number;
    let init_timestamp = init_blk.header.timestamp;

    api.evm_mine(Some(MineOptions::Timestamp(Some(init_timestamp)))).await.unwrap();

    let block = provider.get_block(BlockId::latest()).await.unwrap().unwrap();

    let next_blk_num = block.header.number;
    let next_blk_timestamp = block.header.timestamp;

    assert_eq!(next_blk_num, init_number + 1);
    assert_eq!(next_blk_timestamp, init_timestamp);
}

// mine 4 blocks instantly.
#[tokio::test(flavor = "multi_thread")]
async fn test_mine_blk_with_same_timestamp() {
    let (api, handle) = spawn(NodeConfig::test()).await;
    let provider = handle.http_provider();

    let init_blk = provider.get_block(BlockId::latest()).await.unwrap().unwrap();

    let init_number = init_blk.header.number;
    let init_timestamp = init_blk.header.timestamp;

    // Mine 4 blocks instantly
    let _ = api.anvil_mine(Some(U256::from(4)), None).await;

    let latest_blk_num = api.block_number().unwrap().to::<u64>();

    assert_eq!(latest_blk_num, init_number + 4);

    let mut blk_futs = vec![];
    for i in 1..=4 {
        blk_futs.push(provider.get_block(i.into()).into_future());
    }

    let timestamps = futures::future::join_all(blk_futs)
        .await
        .into_iter()
        .map(|blk| blk.unwrap().unwrap().header.timestamp)
        .collect::<Vec<_>>();

    // All timestamps should be equal. Allow for 1 second difference.
    assert!(timestamps.windows(2).all(|w| w[0] == w[1]), "{timestamps:#?}");
    assert!(
        timestamps[0] == init_timestamp || timestamps[0] == init_timestamp + 1,
        "{timestamps:#?} != {init_timestamp}"
    );
}

// <https://github.com/foundry-rs/foundry/issues/8962>
#[tokio::test(flavor = "multi_thread")]
async fn test_mine_first_block_with_interval() {
    let (api, _) = spawn(NodeConfig::test()).await;

    let init_block = api.block_by_number(0.into()).await.unwrap().unwrap();
    let init_timestamp = init_block.header.timestamp;

    // Mine 2 blocks with interval of 60.
    let _ = api.anvil_mine(Some(U256::from(2)), Some(U256::from(60))).await;

    let first_block = api.block_by_number(1.into()).await.unwrap().unwrap();
    assert_eq!(first_block.header.timestamp, init_timestamp + 60);

    let second_block = api.block_by_number(2.into()).await.unwrap().unwrap();
    assert_eq!(second_block.header.timestamp, init_timestamp + 120);
}

#[tokio::test(flavor = "multi_thread")]
async fn test_anvil_reset_non_fork() {
    let (api, handle) = spawn(NodeConfig::test()).await;
    let provider = handle.http_provider();

    // Get initial state
    let init_block = provider.get_block(BlockId::latest()).await.unwrap().unwrap();
    let init_accounts = api.accounts().unwrap();
    let init_balance = provider.get_balance(init_accounts[0]).await.unwrap();

    // Store the instance id before reset
    let instance_id_before = api.instance_id();

    // Mine some blocks and make transactions
    for _ in 0..5 {
        api.mine_one().await;
    }

    // Send a transaction
    let to = Address::random();
    let val = U256::from(1337);
    let tx = TransactionRequest::default().with_from(init_accounts[0]).with_to(to).with_value(val);
    let tx = WithOtherFields::new(tx);

    let _ = provider.send_transaction(tx).await.unwrap().get_receipt().await.unwrap();

    // Check state has changed
    let block_before_reset = provider.get_block(BlockId::latest()).await.unwrap().unwrap();
    assert!(block_before_reset.header.number > init_block.header.number);

    let balance_before_reset = provider.get_balance(init_accounts[0]).await.unwrap();
    assert!(balance_before_reset < init_balance);

    let to_balance_before_reset = provider.get_balance(to).await.unwrap();
    assert_eq!(to_balance_before_reset, val);

    // Reset to fresh in-memory state (non-fork)
    api.anvil_reset(None).await.unwrap();

    // Check instance id has changed
    let instance_id_after = api.instance_id();
    assert_ne!(instance_id_before, instance_id_after);

    // Check we're back at genesis
    let block_after_reset = provider.get_block(BlockId::latest()).await.unwrap().unwrap();
    assert_eq!(block_after_reset.header.number, 0);

    // Check accounts are restored to initial state
    let balance_after_reset = provider.get_balance(init_accounts[0]).await.unwrap();
    assert_eq!(balance_after_reset, init_balance);

    // Check the recipient's balance is zero
    let to_balance_after_reset = provider.get_balance(to).await.unwrap();
    assert_eq!(to_balance_after_reset, U256::ZERO);

    // Test we can continue mining after reset
    api.mine_one().await;
    let new_block = provider.get_block(BlockId::latest()).await.unwrap().unwrap();
    assert_eq!(new_block.header.number, 1);
}

#[tokio::test(flavor = "multi_thread")]
async fn test_anvil_reset_fork_to_non_fork() {
    let (api, handle) = spawn(fork_config()).await;
    let provider = handle.http_provider();

    // Verify we're in fork mode
    let metadata = api.anvil_metadata().await.unwrap();
    assert!(metadata.forked_network.is_some());

    // Mine some blocks
    for _ in 0..3 {
        api.mine_one().await;
    }

    // Reset to non-fork mode
    api.anvil_reset(None).await.unwrap();

    // Verify we're no longer in fork mode
    let metadata_after = api.anvil_metadata().await.unwrap();
    assert!(metadata_after.forked_network.is_none());

    // Check we're at block 0
    let block = provider.get_block(BlockId::latest()).await.unwrap().unwrap();
    assert_eq!(block.header.number, 0);

    // Verify we can still mine blocks
    api.mine_one().await;
    let new_block = provider.get_block(BlockId::latest()).await.unwrap().unwrap();
    assert_eq!(new_block.header.number, 1);
}<|MERGE_RESOLUTION|>--- conflicted
+++ resolved
@@ -23,11 +23,7 @@
         api::CLIENT_VERSION,
         backend::mem::{EXECUTOR, P256_DELEGATION_CONTRACT, P256_DELEGATION_RUNTIME_CODE},
     },
-<<<<<<< HEAD
-    spawn, NodeConfig,
-=======
     spawn,
->>>>>>> 54d25611
 };
 use anvil_core::{
     eth::{

--- conflicted
+++ resolved
@@ -30,11 +30,7 @@
 foundry-evm-core.workspace = true
 
 # alloy
-<<<<<<< HEAD
-alloy-evm.workspace = true
-=======
 alloy-evm = { workspace = true, features = ["call-util"] }
->>>>>>> 54d25611
 alloy-op-evm.workspace = true
 alloy-primitives = { workspace = true, features = ["serde"] }
 alloy-consensus = { workspace = true, features = ["k256", "kzg"] }
@@ -88,11 +84,7 @@
 async-trait.workspace = true
 
 # misc
-<<<<<<< HEAD
-flate2 = "1.1"
-=======
 flate2.workspace = true
->>>>>>> 54d25611
 serde_json.workspace = true
 serde.workspace = true
 thiserror.workspace = true

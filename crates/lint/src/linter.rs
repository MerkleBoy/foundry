--- conflicted
+++ resolved
@@ -1,13 +1,6 @@
 use foundry_compilers::Language;
 use foundry_config::lint::Severity;
-<<<<<<< HEAD
 use solar_ast::{self as ast, visit::Visit};
-=======
-use solar_ast::{
-    self as ast, Expr, ImportDirective, ItemContract, ItemFunction, ItemStruct, SourceUnit,
-    UsingDirective, VariableDefinition, visit::Visit,
-};
->>>>>>> 920ee3a1
 use solar_interface::{
     Session, Span,
     data_structures::Never,
@@ -59,15 +52,11 @@
         Self { sess, with_description, inline_config: config }
     }
 
-<<<<<<< HEAD
-    /// Helper method to emit diagnostics easily from passes.
-=======
     pub fn session(&self) -> &'s Session {
         self.sess
     }
 
     /// Helper method to emit diagnostics easily from passes
->>>>>>> 920ee3a1
     pub fn emit<L: Lint>(&self, lint: &'static L, span: Span) {
         if self.inline_config.is_disabled(span, lint.id()) {
             return;
@@ -220,16 +209,12 @@
 
     /// Should be called after the source unit has been visited. Enables lints that require
     /// knowledge of the entire AST to perform their analysis.
-<<<<<<< HEAD
     fn check_full_source_unit(
         &mut self,
-        _ctx: &LintContext<'_>,
+        _ctx: &LintContext<'ast>,
         _ast: &'ast ast::SourceUnit<'ast>,
     ) {
     }
-=======
-    fn check_full_source_unit(&mut self, _ctx: &LintContext<'ast>, _ast: &'ast SourceUnit<'ast>) {}
->>>>>>> 920ee3a1
 }
 
 /// Visitor struct for `EarlyLintPass`es
@@ -264,18 +249,14 @@
 {
     type BreakValue = Never;
 
-<<<<<<< HEAD
+    fn visit_doc_comment(&mut self, cmnt: &'ast ast::DocComment) -> ControlFlow<Self::BreakValue> {
+        for pass in self.passes.iter_mut() {
+            pass.check_doc_comment(self.ctx, cmnt)
+        }
+        self.walk_doc_comment(cmnt)
+    }
+
     fn visit_expr(&mut self, expr: &'ast ast::Expr<'ast>) -> ControlFlow<Self::BreakValue> {
-=======
-    fn visit_doc_comment(&mut self, cmnt: &'ast ast::DocComment) -> ControlFlow<Self::BreakValue> {
-        for pass in self.passes.iter_mut() {
-            pass.check_doc_comment(self.ctx, cmnt)
-        }
-        self.walk_doc_comment(cmnt)
-    }
-
-    fn visit_expr(&mut self, expr: &'ast Expr<'ast>) -> ControlFlow<Self::BreakValue> {
->>>>>>> 920ee3a1
         for pass in self.passes.iter_mut() {
             pass.check_expr(self.ctx, expr)
         }
@@ -347,7 +328,7 @@
 }
 
 /// Trait for lints that operate on the HIR (High-level Intermediate Representation).
-/// Its methods mirror `solar_ast::visit::Visit`, with the addition of `LintCotext`.
+/// Its methods mirror `hir::visit::Visit`, with the addition of `LintCotext`.
 pub trait LateLintPass<'hir>: Send + Sync {
     fn check_nested_source(
         &mut self,

use eyre::Result;
use foundry_compilers::Language;
use foundry_config::lint::Severity;
<<<<<<< HEAD
use solar_ast::{self as ast, visit::Visit};
=======
use solar_ast::{
    Expr, ImportDirective, ItemContract, ItemFunction, ItemStruct, SourceUnit, UsingDirective,
    VariableDefinition, visit::Visit,
};
>>>>>>> 109f2645
use solar_interface::{
    Session, Span,
    data_structures::Never,
<<<<<<< HEAD
    diagnostics::{DiagBuilder, DiagId, DiagMsg, MultiSpan, Style},
    Session, Span,
=======
    diagnostics::{DiagBuilder, DiagId, MultiSpan},
>>>>>>> 109f2645
};
use solar_sema::{hir, ParsingContext};
use std::{ops::ControlFlow, path::PathBuf};

use crate::inline_config::InlineConfig;

/// Trait representing a generic linter for analyzing and reporting issues in smart contract source
/// code files. A linter can be implemented for any smart contract language supported by Foundry.
///
/// # Type Parameters
///
/// - `Language`: Represents the target programming language. Must implement the [`Language`] trait.
/// - `Lint`: Represents the types of lints performed by the linter. Must implement the [`Lint`]
///   trait.
///
/// # Required Methods
///
/// - `lint`: Scans the provided source files emitting a daignostic for lints found.
pub trait Linter: Send + Sync + Clone {
    type Language: Language;
    type Lint: Lint;

    fn init(&self) -> Session;
    fn early_lint(&self, input: &[PathBuf], sess: &Session) -> Result<()>;
    fn late_lint<'sess>(&self, input: &[PathBuf], pcx: ParsingContext<'sess>) -> Result<()>;
}

pub trait Lint {
    fn id(&self) -> &'static str;
    fn severity(&self) -> Severity;
    fn description(&self) -> &'static str;
    fn help(&self) -> &'static str;
}

pub struct LintContext<'s> {
    sess: &'s Session,
    with_description: bool,
    pub inline_config: InlineConfig,
}

impl<'s> LintContext<'s> {
    pub fn new(sess: &'s Session, with_description: bool, config: InlineConfig) -> Self {
        Self { sess, with_description, inline_config: config }
    }

    /// Helper method to emit diagnostics easily from passes.
    pub fn emit<L: Lint>(&self, lint: &'static L, span: Span) {
        if self.inline_config.is_disabled(span, lint.id()) {
            return;
        }

        let desc = if self.with_description { lint.description() } else { "" };
        let diag: DiagBuilder<'_, ()> = self
            .sess
            .dcx
            .diag(lint.severity().into(), desc)
            .code(DiagId::new_str(lint.id()))
            .span(MultiSpan::from_span(span))
            .help(lint.help());

        diag.emit();
    }

    /// Emit a diagnostic with a code fix proposal.
    pub fn emit_with_fix<L: Lint>(&self, lint: &'static L, span: Span, snippet: Snippet) {
        let desc = if self.with_description { lint.description() } else { "" };

        let diag: DiagBuilder<'_, ()> = self
            .sess
            .dcx
            .diag(lint.severity().into(), desc)
            .code(DiagId::new_str(lint.id()))
            .span(MultiSpan::from_span(span))
            .highlighted_note(snippet.to_note())
            .help(lint.help());

        diag.emit();
    }

    pub fn span_to_snippet(&self, span: Span) -> Option<String> {
        self.sess.source_map().span_to_snippet(span).ok()
    }
}

#[derive(Debug, Clone, Eq, PartialEq)]
pub enum Snippet {
    /// Represents a code block. Can have an optional description.
    Block { desc: Option<&'static str>, code: String },
    /// Represents a code diff.
    /// Includes an optional description, the code to remove, and a replacement proposal.
    Diff { desc: Option<&'static str>, rmv: String, add: String },
}

impl Snippet {
    pub fn to_note(self) -> Vec<(DiagMsg, Style)> {
        let mut output = Vec::new();
        match self.desc() {
            Some(desc) => {
                output.push((DiagMsg::from(desc), Style::NoStyle));
                output.push((DiagMsg::from("\n\n"), Style::NoStyle));
            }
            None => output.push((DiagMsg::from(" \n"), Style::NoStyle)),
        }
        match self {
            Self::Diff { rmv, add, .. } => {
                for line in rmv.lines() {
                    output.push((DiagMsg::from(format!("- {line}\n")), Style::Removal));
                }
                for line in add.lines() {
                    output.push((DiagMsg::from(format!("+ {line}\n")), Style::Addition));
                }
            }
            Self::Block { code, .. } => {
                for line in code.lines() {
                    output.push((DiagMsg::from(format!("- {line}\n")), Style::NoStyle));
                }
            }
        }
        output.push((DiagMsg::from("\n"), Style::NoStyle));
        output
    }

    fn desc(&self) -> Option<&'static str> {
        match self {
            Self::Diff { desc, .. } => *desc,
            Self::Block { desc, .. } => *desc,
        }
    }
}

/// Trait for lints that operate directly on the AST.
/// Its methods mirror `solar_ast::visit::Visit`, with the addition of `LintCotext`.
pub trait EarlyLintPass<'ast>: Send + Sync {
    fn check_expr(&mut self, _ctx: &LintContext<'_>, _expr: &'ast ast::Expr<'ast>) {}
    fn check_item_struct(&mut self, _ctx: &LintContext<'_>, _struct: &'ast ast::ItemStruct<'ast>) {}
    fn check_item_function(
        &mut self,
        _ctx: &LintContext<'_>,
        _func: &'ast ast::ItemFunction<'ast>,
    ) {
    }
    fn check_variable_definition(
        &mut self,
        _ctx: &LintContext<'_>,
        _var: &'ast ast::VariableDefinition<'ast>,
    ) {
    }
    fn check_import_directive(
        &mut self,
        _ctx: &LintContext<'_>,
        _import: &'ast ast::ImportDirective<'ast>,
    ) {
    }
    fn check_using_directive(
        &mut self,
        _ctx: &LintContext<'_>,
        _using: &'ast ast::UsingDirective<'ast>,
    ) {
    }
    fn check_item_contract(
        &mut self,
        _ctx: &LintContext<'_>,
        _contract: &'ast ast::ItemContract<'ast>,
    ) {
    }
    // TODO: Add methods for each required AST node type

    /// Should be called after the source unit has been visited. Enables lints that require
    /// knowledge of the entire AST to perform their analysis.
    fn check_full_source_unit(
        &mut self,
        _ctx: &LintContext<'_>,
        _ast: &'ast ast::SourceUnit<'ast>,
    ) {
    }
}

/// Visitor struct for `EarlyLintPass`es
pub struct EarlyLintVisitor<'a, 's, 'ast> {
    pub ctx: &'a LintContext<'s>,
    pub passes: &'a mut [Box<dyn EarlyLintPass<'ast> + 's>],
}

impl<'a, 's, 'ast> EarlyLintVisitor<'a, 's, 'ast>
where
    's: 'ast,
{
    pub fn new(
        ctx: &'a LintContext<'s>,
        passes: &'a mut [Box<dyn EarlyLintPass<'ast> + 's>],
    ) -> Self {
        Self { ctx, passes }
    }

    /// Extends the [`Visit`] trait functionality with a hook that can run after the initial
    /// traversal.
    pub fn post_source_unit(&mut self, ast: &'ast ast::SourceUnit<'ast>) {
        for pass in self.passes.iter_mut() {
            pass.check_full_source_unit(self.ctx, ast);
        }
    }
}

impl<'s, 'ast> Visit<'ast> for EarlyLintVisitor<'_, 's, 'ast>
where
    's: 'ast,
{
    type BreakValue = Never;

    fn visit_expr(&mut self, expr: &'ast ast::Expr<'ast>) -> ControlFlow<Self::BreakValue> {
        for pass in self.passes.iter_mut() {
            pass.check_expr(self.ctx, expr)
        }
        self.walk_expr(expr)
    }

    fn visit_variable_definition(
        &mut self,
        var: &'ast ast::VariableDefinition<'ast>,
    ) -> ControlFlow<Self::BreakValue> {
        for pass in self.passes.iter_mut() {
            pass.check_variable_definition(self.ctx, var)
        }
        self.walk_variable_definition(var)
    }

    fn visit_item_struct(
        &mut self,
        strukt: &'ast ast::ItemStruct<'ast>,
    ) -> ControlFlow<Self::BreakValue> {
        for pass in self.passes.iter_mut() {
            pass.check_item_struct(self.ctx, strukt)
        }
        self.walk_item_struct(strukt)
    }

    fn visit_item_function(
        &mut self,
        func: &'ast ast::ItemFunction<'ast>,
    ) -> ControlFlow<Self::BreakValue> {
        for pass in self.passes.iter_mut() {
            pass.check_item_function(self.ctx, func)
        }
        self.walk_item_function(func)
    }

    fn visit_import_directive(
        &mut self,
        import: &'ast ast::ImportDirective<'ast>,
    ) -> ControlFlow<Self::BreakValue> {
        for pass in self.passes.iter_mut() {
            pass.check_import_directive(self.ctx, import);
        }
        self.walk_import_directive(import)
    }

    fn visit_using_directive(
        &mut self,
        using: &'ast ast::UsingDirective<'ast>,
    ) -> ControlFlow<Self::BreakValue> {
        for pass in self.passes.iter_mut() {
            pass.check_using_directive(self.ctx, using);
        }
        self.walk_using_directive(using)
    }

    fn visit_item_contract(
        &mut self,
        contract: &'ast ast::ItemContract<'ast>,
    ) -> ControlFlow<Self::BreakValue> {
        for pass in self.passes.iter_mut() {
            pass.check_item_contract(self.ctx, contract);
        }
        self.walk_item_contract(contract)
    }

    // TODO: Add methods for each required AST node type, mirroring `solar_ast::visit::Visit` method
    // sigs + adding `LintContext`
}

/// Trait for lints that operate on the HIR (High-level Intermediate Representation).
/// Its methods mirror `solar_ast::visit::Visit`, with the addition of `LintCotext`.
pub trait LateLintPass<'hir>: Send + Sync {
    fn check_nested_source(
        &mut self,
        _ctx: &LintContext<'_>,
        _hir: &'hir hir::Hir<'hir>,
        _id: hir::SourceId,
    ) {
    }
    fn check_nested_item(
        &mut self,
        _ctx: &LintContext<'_>,
        _hir: &'hir hir::Hir<'hir>,
        _id: &'hir hir::ItemId,
    ) {
    }
    fn check_nested_contract(
        &mut self,
        _ctx: &LintContext<'_>,
        _hir: &'hir hir::Hir<'hir>,
        _id: &'hir hir::ContractId,
    ) {
    }
    fn check_nested_function(
        &mut self,
        _ctx: &LintContext<'_>,
        _hir: &'hir hir::Hir<'hir>,
        _id: &'hir hir::FunctionId,
    ) {
    }
    fn check_nested_var(
        &mut self,
        _ctx: &LintContext<'_>,
        _hir: &'hir hir::Hir<'hir>,
        _id: &'hir hir::VariableId,
    ) {
    }
    fn check_item(
        &mut self,
        _ctx: &LintContext<'_>,
        _hir: &'hir hir::Hir<'hir>,
        _item: hir::Item<'hir, 'hir>,
    ) {
    }
    fn check_contract(
        &mut self,
        _ctx: &LintContext<'_>,
        _hir: &'hir hir::Hir<'hir>,
        _contract: &'hir hir::Contract<'hir>,
    ) {
    }
    fn check_function(
        &mut self,
        _ctx: &LintContext<'_>,
        _hir: &'hir hir::Hir<'hir>,
        _func: &'hir hir::Function<'hir>,
    ) {
    }
    fn check_modifier(
        &mut self,
        _ctx: &LintContext<'_>,
        _hir: &'hir hir::Hir<'hir>,
        _mod: &'hir hir::Modifier<'hir>,
    ) {
    }
    fn check_var(
        &mut self,
        _ctx: &LintContext<'_>,
        _hir: &'hir hir::Hir<'hir>,
        _var: &'hir hir::Variable<'hir>,
    ) {
    }
    fn check_expr(
        &mut self,
        _ctx: &LintContext<'_>,
        _hir: &'hir hir::Hir<'hir>,
        _expr: &'hir hir::Expr<'hir>,
    ) {
    }
    fn check_call_args(
        &mut self,
        _ctx: &LintContext<'_>,
        _hir: &'hir hir::Hir<'hir>,
        _args: &'hir hir::CallArgs<'hir>,
    ) {
    }
    fn check_stmt(
        &mut self,
        _ctx: &LintContext<'_>,
        _hir: &'hir hir::Hir<'hir>,
        _stmt: &'hir hir::Stmt<'hir>,
    ) {
    }
    fn check_ty(
        &mut self,
        _ctx: &LintContext<'_>,
        _hir: &'hir hir::Hir<'hir>,
        _ty: &'hir hir::Type<'hir>,
    ) {
    }
}

/// Visitor struct for `LateLintPass`es
pub struct LateLintVisitor<'a, 's, 'hir> {
    ctx: &'a LintContext<'s>,
    passes: &'a mut [Box<dyn LateLintPass<'hir> + 's>],
    hir: &'hir hir::Hir<'hir>,
}

impl<'a, 's, 'hir> LateLintVisitor<'a, 's, 'hir>
where
    's: 'hir,
{
    pub fn new(
        ctx: &'a LintContext<'s>,
        passes: &'a mut [Box<dyn LateLintPass<'hir> + 's>],
        hir: &'hir hir::Hir<'hir>,
    ) -> Self {
        Self { ctx, passes, hir }
    }
}

impl<'s, 'hir> hir::Visit<'hir> for LateLintVisitor<'_, 's, 'hir>
where
    's: 'hir,
{
    type BreakValue = Never;

    fn hir(&self) -> &'hir hir::Hir<'hir> {
        self.hir
    }

    fn visit_nested_source(&mut self, id: hir::SourceId) -> ControlFlow<Self::BreakValue> {
        for pass in self.passes.iter_mut() {
            pass.check_nested_source(self.ctx, self.hir, id);
        }
        self.walk_nested_source(id)
    }

    fn visit_contract(
        &mut self,
        contract: &'hir hir::Contract<'hir>,
    ) -> ControlFlow<Self::BreakValue> {
        for pass in self.passes.iter_mut() {
            pass.check_contract(self.ctx, self.hir, contract);
        }
        self.walk_contract(contract)
    }

    fn visit_function(&mut self, func: &'hir hir::Function<'hir>) -> ControlFlow<Self::BreakValue> {
        for pass in self.passes.iter_mut() {
            pass.check_function(self.ctx, self.hir, func);
        }
        self.walk_function(func)
    }

    fn visit_item(&mut self, item: hir::Item<'hir, 'hir>) -> ControlFlow<Self::BreakValue> {
        for pass in self.passes.iter_mut() {
            pass.check_item(self.ctx, self.hir, item);
        }
        self.walk_item(item)
    }

    fn visit_var(&mut self, var: &'hir hir::Variable<'hir>) -> ControlFlow<Self::BreakValue> {
        for pass in self.passes.iter_mut() {
            pass.check_var(self.ctx, self.hir, var);
        }
        self.walk_var(var)
    }

    fn visit_expr(&mut self, expr: &'hir hir::Expr<'hir>) -> ControlFlow<Self::BreakValue> {
        for pass in self.passes.iter_mut() {
            pass.check_expr(self.ctx, self.hir, expr);
        }
        self.walk_expr(expr)
    }

    fn visit_stmt(&mut self, stmt: &'hir hir::Stmt<'hir>) -> ControlFlow<Self::BreakValue> {
        for pass in self.passes.iter_mut() {
            pass.check_stmt(self.ctx, self.hir, stmt);
        }
        self.walk_stmt(stmt)
    }

    fn visit_ty(&mut self, ty: &'hir hir::Type<'hir>) -> ControlFlow<Self::BreakValue> {
        for pass in self.passes.iter_mut() {
            pass.check_ty(self.ctx, self.hir, ty);
        }
        self.walk_ty(ty)
    }
}<|MERGE_RESOLUTION|>--- conflicted
+++ resolved
@@ -1,25 +1,13 @@
 use eyre::Result;
 use foundry_compilers::Language;
 use foundry_config::lint::Severity;
-<<<<<<< HEAD
 use solar_ast::{self as ast, visit::Visit};
-=======
-use solar_ast::{
-    Expr, ImportDirective, ItemContract, ItemFunction, ItemStruct, SourceUnit, UsingDirective,
-    VariableDefinition, visit::Visit,
-};
->>>>>>> 109f2645
 use solar_interface::{
     Session, Span,
     data_structures::Never,
-<<<<<<< HEAD
     diagnostics::{DiagBuilder, DiagId, DiagMsg, MultiSpan, Style},
-    Session, Span,
-=======
-    diagnostics::{DiagBuilder, DiagId, MultiSpan},
->>>>>>> 109f2645
 };
-use solar_sema::{hir, ParsingContext};
+use solar_sema::{ParsingContext, hir};
 use std::{ops::ControlFlow, path::PathBuf};
 
 use crate::inline_config::InlineConfig;
@@ -35,7 +23,8 @@
 ///
 /// # Required Methods
 ///
-/// - `lint`: Scans the provided source files emitting a daignostic for lints found.
+/// - `early_lint`: Scans the source files (using the AST) emitting a diagnostic for lints found.
+/// - `late_lint`: Scans the source files (using the HIR) emitting a daignostic for lints found.
 pub trait Linter: Send + Sync + Clone {
     type Language: Language;
     type Lint: Lint;

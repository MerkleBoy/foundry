--- conflicted
+++ resolved
@@ -50,11 +50,7 @@
         Self { sess, with_description, inline_config: config }
     }
 
-<<<<<<< HEAD
     /// Helper method to emit diagnostics easily from passes.
-=======
-    /// Helper method to emit diagnostics easily from passes
->>>>>>> b1c8150c
     pub fn emit<L: Lint>(&self, lint: &'static L, span: Span) {
         if self.inline_config.is_disabled(span, lint.id()) {
             return;
@@ -74,7 +70,7 @@
 
     /// Emit a diagnostic with a code fix proposal.
     pub fn emit_with_fix<L: Lint>(&self, lint: &'static L, span: Span, snippet: Snippet) {
-        let desc = if self.desc { lint.description() } else { "" };
+        let desc = if self.with_description { lint.description() } else { "" };
 
         let diag: DiagBuilder<'_, ()> = self
             .sess

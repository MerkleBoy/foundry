use crate::{
    inline_config::{InlineConfig, InlineConfigItem},
    linter::{EarlyLintPass, EarlyLintVisitor, Lint, LintContext, Linter},
};
use foundry_common::comments::Comments;
use foundry_compilers::{solc::SolcLanguage, ProjectPathsConfig};
use foundry_config::lint::Severity;
use rayon::iter::{IntoParallelIterator, ParallelIterator};
use solar_ast::{visit::Visit, Arena, SourceUnit};
use solar_interface::{
    diagnostics::{self, DiagCtxt, JsonEmitter},
    Session, SourceMap,
};
use std::{
    path::{Path, PathBuf},
    sync::Arc,
};
use thiserror::Error;

#[macro_use]
pub mod macros;

pub mod gas;
pub mod high;
pub mod info;
pub mod med;

/// Linter implementation to analyze Solidity source code responsible for identifying
/// vulnerabilities gas optimizations, and best practices.
#[derive(Debug, Clone)]
pub struct SolidityLinter {
    path_config: ProjectPathsConfig,
    severity: Option<Vec<Severity>>,
    lints_included: Option<Vec<SolLint>>,
    lints_excluded: Option<Vec<SolLint>>,
    with_description: bool,
    with_json_emitter: bool,
}

impl SolidityLinter {
    pub fn new(path_config: ProjectPathsConfig) -> Self {
        Self {
            path_config,
            severity: None,
            lints_included: None,
            lints_excluded: None,
            with_description: true,
            with_json_emitter: false,
        }
    }

    pub fn with_severity(mut self, severity: Option<Vec<Severity>>) -> Self {
        self.severity = severity;
        self
    }

    pub fn with_lints(mut self, lints: Option<Vec<SolLint>>) -> Self {
        self.lints_included = lints;
        self
    }

    pub fn without_lints(mut self, lints: Option<Vec<SolLint>>) -> Self {
        self.lints_excluded = lints;
        self
    }

    pub fn with_description(mut self, with: bool) -> Self {
        self.with_description = with;
        self
    }

    pub fn with_json_emitter(mut self, with: bool) -> Self {
        self.with_json_emitter = with;
        self
    }

    fn process_file(&self, sess: &Session, path: &Path) {
        let arena = Arena::new();

        let _ = sess.enter(|| -> Result<(), diagnostics::ErrorGuaranteed> {
            // Initialize the parser, get the AST, and process the inline-config
            let mut parser = solar_parse::Parser::from_file(sess, &arena, path)?;
            let file = sess
                .source_map()
                .load_file(path)
                .map_err(|e| sess.dcx.err(e.to_string()).emit())?;
            let ast = parser.parse_file().map_err(|e| e.emit())?;

            // Declare all available passes and lints
            let mut passes_and_lints = Vec::new();
            passes_and_lints.extend(high::create_lint_passes());
            passes_and_lints.extend(med::create_lint_passes());
            passes_and_lints.extend(info::create_lint_passes());

            // Do not apply gas-severity rules on tests and scripts
            if !self.path_config.is_test_or_script(path) {
                passes_and_lints.extend(gas::create_lint_passes());
            }

            // Filter based on linter config
<<<<<<< HEAD
            let mut passes: Vec<Box<dyn EarlyLintPass<'_>>> = passes_and_lints
                .into_iter()
                .filter_map(|(pass, lint)| {
                    let matches_severity = match self.severity {
                        Some(ref target) => target.contains(&lint.severity()),
                        None => true,
                    };
                    let matches_lints_inc = match self.lints_included {
                        Some(ref target) => target.iter().any(|t| t.id() == lint.id()),
                        None => true,
                    };
                    let matches_lints_exc = match self.lints_excluded {
                        Some(ref target) => target.iter().any(|t| t.id() == lint.id()),
                        None => false,
                    };

                    if matches_severity && matches_lints_inc && !matches_lints_exc {
                        Some(pass)
                    } else {
                        None
                    }
                })
                .collect();

            // Initialize the parser and get the AST
            let mut parser = solar_parse::Parser::from_file(sess, &arena, file)?;
            let ast = parser.parse_file().map_err(|e| e.emit())?;
=======
            let (lints, mut passes): (Vec<&str>, Vec<Box<dyn EarlyLintPass<'_>>>) =
                passes_and_lints
                    .into_iter()
                    .filter_map(|(pass, lint)| {
                        let matches_severity = match self.severity {
                            Some(ref target) => target.contains(&lint.severity()),
                            None => true,
                        };
                        let matches_lints_inc = match self.lints_included {
                            Some(ref target) => target.contains(&lint),
                            None => true,
                        };
                        let matches_lints_exc = match self.lints_excluded {
                            Some(ref target) => target.contains(&lint),
                            None => false,
                        };

                        if matches_severity && matches_lints_inc && !matches_lints_exc {
                            Some((lint.id(), pass))
                        } else {
                            None
                        }
                    })
                    .unzip();

            // Process the inline-config
            let source = file.src.as_str();
            let comments = Comments::new(&file);
            let inline_config = parse_inline_config(sess, &comments, &lints, &ast, source);
>>>>>>> b1c8150c

            // Initialize and run the visitor
            let ctx = LintContext::new(sess, self.with_description, inline_config);
            let mut visitor = EarlyLintVisitor { ctx: &ctx, passes: &mut passes };
            _ = visitor.visit_source_unit(&ast);
            visitor.post_source_unit(&ast);

            Ok(())
        });
    }
}

impl Linter for SolidityLinter {
    type Language = SolcLanguage;
    type Lint = SolLint;

    fn lint(&self, input: &[PathBuf]) {
        let mut builder = Session::builder();

        // Build session based on the linter config
        if self.with_json_emitter {
            let map = Arc::<SourceMap>::default();
            let json_emitter = JsonEmitter::new(Box::new(std::io::stderr()), map.clone())
                .rustc_like(true)
                .ui_testing(false);

            builder = builder.dcx(DiagCtxt::new(Box::new(json_emitter))).source_map(map);
        } else {
            builder = builder.with_stderr_emitter();
        };

        // Create a single session for all files
        let mut sess = builder.build();
        sess.dcx = sess.dcx.set_flags(|flags| flags.track_diagnostics = false);

        // Process the files in parallel
        sess.enter_parallel(|| {
            input.into_par_iter().for_each(|file| {
                self.process_file(&sess, file);
            });
        });
    }
}

fn parse_inline_config<'ast>(
    sess: &Session,
    comments: &Comments,
    lints: &[&'static str],
    ast: &'ast SourceUnit<'ast>,
    src: &str,
) -> InlineConfig {
    let items = comments.iter().filter_map(|comment| {
        let mut item = comment.lines.first()?.as_str();
        if let Some(prefix) = comment.prefix() {
            item = item.strip_prefix(prefix).unwrap_or(item);
        }
        if let Some(suffix) = comment.suffix() {
            item = item.strip_suffix(suffix).unwrap_or(item);
        }
        let item = item.trim_start().strip_prefix("forge-lint:")?.trim();
        let span = comment.span;
        match InlineConfigItem::parse(item, lints) {
            Ok(item) => Some((span, item)),
            Err(e) => {
                sess.dcx.warn(e.to_string()).span(span).emit();
                None
            }
        }
    });

    InlineConfig::new(items, ast, src)
}

#[derive(Error, Debug)]
pub enum SolLintError {
    #[error("Unknown lint ID: {0}")]
    InvalidId(String),
}

#[derive(Debug, Clone, Copy, Eq, PartialEq)]
pub struct SolLint {
    id: &'static str,
    description: &'static str,
    help: &'static str,
    severity: Severity,
}

impl Lint for SolLint {
    fn id(&self) -> &'static str {
        self.id
    }
    fn severity(&self) -> Severity {
        self.severity
    }
    fn description(&self) -> &'static str {
        self.description
    }
    fn help(&self) -> &'static str {
        self.help
    }
}

impl<'a> TryFrom<&'a str> for SolLint {
    type Error = SolLintError;

    fn try_from(value: &'a str) -> Result<Self, Self::Error> {
        for &lint in high::REGISTERED_LINTS {
            if lint.id() == value {
                return Ok(lint);
            }
        }

        for &lint in med::REGISTERED_LINTS {
            if lint.id() == value {
                return Ok(lint);
            }
        }

        for &lint in info::REGISTERED_LINTS {
            if lint.id() == value {
                return Ok(lint);
            }
        }

        for &lint in gas::REGISTERED_LINTS {
            if lint.id() == value {
                return Ok(lint);
            }
        }

        Err(SolLintError::InvalidId(value.to_string()))
    }
}<|MERGE_RESOLUTION|>--- conflicted
+++ resolved
@@ -98,35 +98,6 @@
             }
 
             // Filter based on linter config
-<<<<<<< HEAD
-            let mut passes: Vec<Box<dyn EarlyLintPass<'_>>> = passes_and_lints
-                .into_iter()
-                .filter_map(|(pass, lint)| {
-                    let matches_severity = match self.severity {
-                        Some(ref target) => target.contains(&lint.severity()),
-                        None => true,
-                    };
-                    let matches_lints_inc = match self.lints_included {
-                        Some(ref target) => target.iter().any(|t| t.id() == lint.id()),
-                        None => true,
-                    };
-                    let matches_lints_exc = match self.lints_excluded {
-                        Some(ref target) => target.iter().any(|t| t.id() == lint.id()),
-                        None => false,
-                    };
-
-                    if matches_severity && matches_lints_inc && !matches_lints_exc {
-                        Some(pass)
-                    } else {
-                        None
-                    }
-                })
-                .collect();
-
-            // Initialize the parser and get the AST
-            let mut parser = solar_parse::Parser::from_file(sess, &arena, file)?;
-            let ast = parser.parse_file().map_err(|e| e.emit())?;
-=======
             let (lints, mut passes): (Vec<&str>, Vec<Box<dyn EarlyLintPass<'_>>>) =
                 passes_and_lints
                     .into_iter()
@@ -143,7 +114,6 @@
                             Some(ref target) => target.contains(&lint),
                             None => false,
                         };
-
                         if matches_severity && matches_lints_inc && !matches_lints_exc {
                             Some((lint.id(), pass))
                         } else {
@@ -156,7 +126,6 @@
             let source = file.src.as_str();
             let comments = Comments::new(&file);
             let inline_config = parse_inline_config(sess, &comments, &lints, &ast, source);
->>>>>>> b1c8150c
 
             // Initialize and run the visitor
             let ctx = LintContext::new(sess, self.with_description, inline_config);

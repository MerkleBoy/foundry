//! The `forge verify-bytecode` command.
use crate::{
    etherscan::EtherscanVerificationProvider,
    utils::{
        check_and_encode_args, check_explorer_args, configure_env_block, maybe_predeploy_contract,
        BytecodeType, JsonResult,
    },
    verify::VerifierArgs,
};
use alloy_primitives::{hex, Address, Bytes, U256};
use alloy_provider::Provider;
use alloy_rpc_types::{BlockId, BlockNumberOrTag, Transaction};
use clap::{Parser, ValueHint};
use eyre::{OptionExt, Result};
use foundry_cli::{
    opts::EtherscanOpts,
    utils::{self, read_constructor_args_file, LoadConfig},
};
use foundry_compilers::{artifacts::EvmVersion, info::ContractInfo};
use foundry_config::{figment, impl_figment_convert, Config};
use foundry_evm::{constants::DEFAULT_CREATE2_DEPLOYER, utils::configure_tx_env};
use revm_primitives::AccountInfo;
use std::path::PathBuf;
use yansi::Paint;

impl_figment_convert!(VerifyBytecodeArgs);

/// CLI arguments for `forge verify-bytecode`.
#[derive(Clone, Debug, Parser)]
pub struct VerifyBytecodeArgs {
    /// The address of the contract to verify.
    pub address: Address,

    /// The contract identifier in the form `<path>:<contractname>`.
    pub contract: ContractInfo,

    /// The block at which the bytecode should be verified.
    #[clap(long, value_name = "BLOCK")]
    pub block: Option<BlockId>,

    /// The constructor args to generate the creation code.
    #[clap(
        long,
        num_args(1..),
        conflicts_with_all = &["constructor_args_path", "encoded_constructor_args"],
        value_name = "ARGS",
    )]
    pub constructor_args: Option<Vec<String>>,

    /// The ABI-encoded constructor arguments.
    #[arg(
        long,
        conflicts_with_all = &["constructor_args_path", "constructor_args"],
        value_name = "HEX",
    )]
    pub encoded_constructor_args: Option<String>,

    /// The path to a file containing the constructor arguments.
    #[arg(
        long,
        value_hint = ValueHint::FilePath,
        value_name = "PATH",
        conflicts_with_all = &["constructor_args", "encoded_constructor_args"]
    )]
    pub constructor_args_path: Option<PathBuf>,

    /// The rpc url to use for verification.
    #[clap(short = 'r', long, value_name = "RPC_URL", env = "ETH_RPC_URL")]
    pub rpc_url: Option<String>,

    #[clap(flatten)]
    pub etherscan: EtherscanOpts,

    /// Verifier options.
    #[clap(flatten)]
    pub verifier: VerifierArgs,

    /// Suppress logs and emit json results to stdout
    #[clap(long, default_value = "false")]
    pub json: bool,

    /// The project's root path.
    ///
    /// By default root of the Git repository, if in one,
    /// or the current working directory.
    #[arg(long, value_hint = ValueHint::DirPath, value_name = "PATH")]
    pub root: Option<PathBuf>,

    /// Ignore verification for creation or runtime bytecode.
    #[clap(long, value_name = "BYTECODE_TYPE")]
    pub ignore: Option<BytecodeType>,

    /// Ignore immutable references while verifiying runtime bytecode
    #[clap(long, default_value = "false")]
    pub ignore_immutables: bool,
}

impl figment::Provider for VerifyBytecodeArgs {
    fn metadata(&self) -> figment::Metadata {
        figment::Metadata::named("Verify Bytecode Provider")
    }

    fn data(
        &self,
    ) -> Result<figment::value::Map<figment::Profile, figment::value::Dict>, figment::Error> {
        let mut dict = self.etherscan.dict();
        if let Some(block) = &self.block {
            dict.insert("block".into(), figment::value::Value::serialize(block)?);
        }
        if let Some(rpc_url) = &self.rpc_url {
            dict.insert("eth_rpc_url".into(), rpc_url.to_string().into());
        }

        Ok(figment::value::Map::from([(Config::selected_profile(), dict)]))
    }
}

impl VerifyBytecodeArgs {
    /// Run the `verify-bytecode` command to verify the bytecode onchain against the locally built
    /// bytecode.
    pub async fn run(mut self) -> Result<()> {
        // Setup
        let config = self.load_config_emit_warnings();
        let provider = utils::get_provider(&config)?;

        // If chain is not set, we try to get it from the RPC.
        // If RPC is not set, the default chain is used.
        let chain = match config.get_rpc_url() {
            Some(_) => utils::get_chain(config.chain, &provider).await?,
            None => config.chain.unwrap_or_default(),
        };

        // Set Etherscan options.
        self.etherscan.chain = Some(chain);
        self.etherscan.key = config.get_etherscan_config_with_chain(Some(chain))?.map(|c| c.key);

        // Etherscan client
        let etherscan = EtherscanVerificationProvider.client(
            self.etherscan.chain.unwrap_or_default(),
            self.verifier.verifier_url.as_deref(),
            self.etherscan.key().as_deref(),
            &config,
        )?;

        // ignore flag setup
        let ignore_immutables = self.ignore_immutables;
        let mut ignore = self.ignore;
        if ignore_immutables && self.ignore.is_none() {
            ignore = Some(BytecodeType::Creation);
        }

        trace!(?ignore_immutables);
        // Get the bytecode at the address, bailing if it doesn't exist.
        let code = provider.get_code_at(self.address).await?;
        if code.is_empty() {
            eyre::bail!("No bytecode found at address {}", self.address);
        }

        if !self.json {
            println!(
                "Verifying bytecode for contract {} at address {}",
                self.contract.name.clone().green(),
                self.address.green()
            );
            if ignore_immutables {
                println!(
                    "{}",
                    "Ignoring immutable references while verifying runtime bytecode."
                        .yellow()
                        .bold()
                );
            }
        }

        let mut json_results: Vec<JsonResult> = vec![];

        // Get creation tx hash.
        let creation_data = etherscan.contract_creation_data(self.address).await;

        // Check if contract is a predeploy
        let (creation_data, maybe_predeploy) = maybe_predeploy_contract(creation_data)?;

        trace!(maybe_predeploy = ?maybe_predeploy);

        // Get the constructor args using `source_code` endpoint.
        let source_code = etherscan.contract_source_code(self.address).await?;

        // Check if the contract name matches.
        let name = source_code.items.first().map(|item| item.contract_name.to_owned());
        if name.as_ref() != Some(&self.contract.name) {
            eyre::bail!("Contract name mismatch");
        }

        // Obtain Etherscan compilation metadata.
        let etherscan_metadata = source_code.items.first().unwrap();

        // Obtain local artifact
        let artifact = if let Ok(local_bytecode) =
            crate::utils::build_using_cache(&self, etherscan_metadata, &config)
        {
            trace!("using cache");
            local_bytecode
        } else {
            crate::utils::build_project(&self, &config)?
        };

        // Get local bytecode (creation code)
        let local_bytecode = artifact
            .bytecode
            .as_ref()
            .and_then(|b| b.to_owned().into_bytes())
            .ok_or_eyre("Unlinked bytecode is not supported for verification")?;

        // Get and encode user provided constructor args
        let provided_constructor_args = if let Some(path) = self.constructor_args_path.to_owned() {
            // Read from file
            Some(read_constructor_args_file(path)?)
        } else {
            self.constructor_args.to_owned()
        }
        .map(|args| check_and_encode_args(&artifact, args))
        .transpose()?
        .or(self.encoded_constructor_args.to_owned().map(hex::decode).transpose()?);

        let mut constructor_args = if let Some(provided) = provided_constructor_args {
            provided.into()
        } else {
            // If no constructor args were provided, try to retrieve them from the explorer.
            check_explorer_args(source_code.clone())?
        };

        trace!(provided_constructor_args = ?constructor_args);

        // This fails only when the contract expects constructor args but NONE were provided OR
        // retrieved from explorer (in case of predeploys).
        crate::utils::check_args_len(&artifact, &constructor_args)?;

        if maybe_predeploy {
            if !self.json {
                println!(
                    "{}",
                    format!("Attempting to verify predeployed contract at {:?}. Ignoring creation code verification.", self.address)
                        .yellow()
                        .bold()
                )
            }

            // Append constructor args to the local_bytecode.
            trace!(%constructor_args);
            let mut local_bytecode_vec = local_bytecode.to_vec();
            local_bytecode_vec.extend_from_slice(&constructor_args);

            // Deploy at genesis
            let gen_blk_num = 0_u64;
            let (mut fork_config, evm_opts) = config.clone().load_config_and_evm_opts()?;
            let (mut env, mut executor) = crate::utils::get_tracing_executor(
                &mut fork_config,
                gen_blk_num,
                etherscan_metadata.evm_version()?.unwrap_or(EvmVersion::default()),
                evm_opts,
            )
            .await?;

            env.block.number = U256::ZERO; // Genesis block
            let genesis_block = provider.get_block(gen_blk_num.into(), true.into()).await?;

            // Setup genesis tx and env.
            let deployer = Address::with_last_byte(0x1);
            let mut gen_tx = Transaction {
                from: deployer,
                to: None,
                input: Bytes::from(local_bytecode_vec),
                ..Default::default()
            };

            if let Some(ref block) = genesis_block {
                configure_env_block(&mut env, block);
                gen_tx.max_fee_per_gas = block.header.base_fee_per_gas.map(|g| g as u128);
                gen_tx.gas = block.header.gas_limit;
                gen_tx.gas_price = block.header.base_fee_per_gas.map(|g| g as u128);
            }

            configure_tx_env(&mut env, &gen_tx);

            // Seed deployer account with funds
            let account_info = AccountInfo {
                balance: U256::from(100 * 10_u128.pow(18)),
                nonce: 0,
                ..Default::default()
            };
            executor.backend_mut().insert_account_info(deployer, account_info);

            let fork_address =
                crate::utils::deploy_contract(&mut executor, &env, config.evm_spec_id(), &gen_tx)?;

            // Compare runtime bytecode
            let (mut deployed_bytecode, mut onchain_runtime_code) =
                crate::utils::get_runtime_codes(
                    &mut executor,
                    &provider,
                    self.address,
                    fork_address,
                    None,
                )
                .await?;

            if ignore_immutables {
                // Locate immutable refs using the offsets in the artifact
                let immutable_refs = crate::utils::get_immutable_refs(&artifact);

                trace!(immutable_refs_found = immutable_refs.is_some());

                if let Some(refs) = immutable_refs {
                    // TODO: Extract those sections from both `deployed_bytecode` and
                    // `onchain_runtime_code`.

                    trace!("extracting refs from deployed bytecode");
                    deployed_bytecode =
                        crate::utils::extract_immutables_refs(refs.clone(), deployed_bytecode);

                    trace!("extracting refs from onchain runtime code");
                    onchain_runtime_code =
                        crate::utils::extract_immutables_refs(refs, onchain_runtime_code);
                }
            }

            let match_type = crate::utils::match_bytecodes(
                &deployed_bytecode,
                &onchain_runtime_code,
                &constructor_args,
                true,
                config.bytecode_hash,
            );

            crate::utils::print_result(
                &self,
                match_type,
                BytecodeType::Runtime,
                &mut json_results,
                etherscan_metadata,
                &config,
            );

            if self.json {
                println!("{}", serde_json::to_string(&json_results)?);
            }

            return Ok(());
        }

        // We can unwrap directly as maybe_predeploy is false
        let creation_data = creation_data.unwrap();
        // Get transaction and receipt.
        trace!(creation_tx_hash = ?creation_data.transaction_hash);
        let mut transaction = provider
            .get_transaction_by_hash(creation_data.transaction_hash)
            .await
            .or_else(|e| eyre::bail!("Couldn't fetch transaction from RPC: {:?}", e))?
            .ok_or_else(|| {
                eyre::eyre!("Transaction not found for hash {}", creation_data.transaction_hash)
            })?;
        let receipt = provider
            .get_transaction_receipt(creation_data.transaction_hash)
            .await
            .or_else(|e| eyre::bail!("Couldn't fetch transaction receipt from RPC: {:?}", e))?;
        let receipt = if let Some(receipt) = receipt {
            receipt
        } else {
            eyre::bail!(
                "Receipt not found for transaction hash {}",
                creation_data.transaction_hash
            );
        };

        // Extract creation code from creation tx input.
        let maybe_creation_code =
            if receipt.to.is_none() && receipt.contract_address == Some(self.address) {
                &transaction.input
            } else if receipt.to == Some(DEFAULT_CREATE2_DEPLOYER) {
                &transaction.input[32..]
            } else {
                eyre::bail!(
                    "Could not extract the creation code for contract at address {}",
                    self.address
                );
            };

        // In some cases, Etherscan will return incorrect constructor arguments. If this
        // happens, try extracting arguments ourselves.
        if !maybe_creation_code.ends_with(&constructor_args) {
            trace!("mismatch of constructor args with etherscan");
            // If local bytecode is longer than on-chain one, this is probably not a match.
            if maybe_creation_code.len() >= local_bytecode.len() {
                constructor_args =
                    Bytes::copy_from_slice(&maybe_creation_code[local_bytecode.len()..]);
                trace!(
                    target: "forge::verify",
                    "setting constructor args to latest {} bytes of bytecode",
                    constructor_args.len()
                );
            }
        }

        // Append constructor args to the local_bytecode.
        trace!(%constructor_args);
        let mut local_bytecode_vec = local_bytecode.to_vec();
        local_bytecode_vec.extend_from_slice(&constructor_args);

        trace!(ignore = ?self.ignore);
        // Check if `--ignore` is set to `creation`.
        if !ignore.is_some_and(|b| b.is_creation()) {
            // Compare creation code with locally built bytecode and `maybe_creation_code`.
            let match_type = crate::utils::match_bytecodes(
                local_bytecode_vec.as_slice(),
                maybe_creation_code,
                &constructor_args,
                false,
                config.bytecode_hash,
            );

            crate::utils::print_result(
                &self,
                match_type,
                BytecodeType::Creation,
                &mut json_results,
                etherscan_metadata,
                &config,
            );

            // If the creation code does not match, the runtime also won't match. Hence return.
            if match_type.is_none() {
                crate::utils::print_result(
                    &self,
                    None,
                    BytecodeType::Runtime,
                    &mut json_results,
                    etherscan_metadata,
                    &config,
                );
                if self.json {
                    println!("{}", serde_json::to_string(&json_results)?);
                }
                return Ok(());
            }
        }

        if !ignore.is_some_and(|b| b.is_runtime()) {
            // Get contract creation block.
            let simulation_block = match self.block {
                Some(BlockId::Number(BlockNumberOrTag::Number(block))) => block,
                Some(_) => eyre::bail!("Invalid block number"),
                None => {
                    let provider = utils::get_provider(&config)?;
                    provider
                    .get_transaction_by_hash(creation_data.transaction_hash)
                    .await.or_else(|e| eyre::bail!("Couldn't fetch transaction from RPC: {:?}", e))?.ok_or_else(|| {
                        eyre::eyre!("Transaction not found for hash {}", creation_data.transaction_hash)
                    })?
                    .block_number.ok_or_else(|| {
                        eyre::eyre!("Failed to get block number of the contract creation tx, specify using the --block flag")
                    })?
                }
            };

            // Fork the chain at `simulation_block`.
            let (mut fork_config, evm_opts) = config.clone().load_config_and_evm_opts()?;
            let (mut env, mut executor) = crate::utils::get_tracing_executor(
                &mut fork_config,
                simulation_block - 1, // env.fork_block_number
                etherscan_metadata.evm_version()?.unwrap_or(EvmVersion::default()),
                evm_opts,
            )
            .await?;
            env.block.number = U256::from(simulation_block);
            let block = provider.get_block(simulation_block.into(), true.into()).await?;

            // Workaround for the NonceTooHigh issue as we're not simulating prior txs of the same
            // block.
            let prev_block_id = BlockId::number(simulation_block - 1);

            // Use `transaction.from` instead of `creation_data.contract_creator` to resolve
            // blockscout creation data discrepancy in case of CREATE2.
            let prev_block_nonce =
                provider.get_transaction_count(transaction.from).block_id(prev_block_id).await?;
            transaction.nonce = prev_block_nonce;

            if let Some(ref block) = block {
                configure_env_block(&mut env, block)
            }

            // Replace the `input` with local creation code in the creation tx.
            if let Some(to) = transaction.to {
                if to == DEFAULT_CREATE2_DEPLOYER {
                    let mut input = transaction.input[..32].to_vec(); // Salt
                    input.extend_from_slice(&local_bytecode_vec);
                    transaction.input = Bytes::from(input);

                    // Deploy default CREATE2 deployer
                    executor.deploy_create2_deployer()?;
                }
            } else {
                transaction.input = Bytes::from(local_bytecode_vec);
            }

            configure_tx_env(&mut env, &transaction.inner);

            let fork_address = crate::utils::deploy_contract(
                &mut executor,
                &env,
                config.evm_spec_id(),
                &transaction,
            )?;

<<<<<<< HEAD
            // State commited using deploy_with_env, now get the runtime bytecode from the db.
            let (mut fork_runtime_code, mut onchain_runtime_code) =
                crate::utils::get_runtime_codes(
                    &mut executor,
                    &provider,
                    self.address,
                    fork_address,
                    Some(simulation_block),
                )
                .await?;

            if ignore_immutables {
                // Locate immutable refs using the offsets in the artifact
                let immutable_refs = crate::utils::get_immutable_refs(&artifact);

                trace!(immutable_refs_found = immutable_refs.is_some());

                if let Some(refs) = immutable_refs {
                    // TODO: Extract those sections from both `deployed_bytecode` and
                    // `onchain_runtime_code`.

                    trace!("extracting refs from fork runtime code");
                    fork_runtime_code =
                        crate::utils::extract_immutables_refs(refs.clone(), fork_runtime_code);

                    trace!("extracting refs from onchain runtime code");
                    onchain_runtime_code =
                        crate::utils::extract_immutables_refs(refs, onchain_runtime_code);
                }
            }
=======
            // State committed using deploy_with_env, now get the runtime bytecode from the db.
            let (fork_runtime_code, onchain_runtime_code) = crate::utils::get_runtime_codes(
                &mut executor,
                &provider,
                self.address,
                fork_address,
                Some(simulation_block),
            )
            .await?;
>>>>>>> 47f1ecb9

            // Compare the onchain runtime bytecode with the runtime code from the fork.
            let match_type = crate::utils::match_bytecodes(
                &fork_runtime_code,
                &onchain_runtime_code,
                &constructor_args,
                true,
                config.bytecode_hash,
            );

            crate::utils::print_result(
                &self,
                match_type,
                BytecodeType::Runtime,
                &mut json_results,
                etherscan_metadata,
                &config,
            );
        }

        if self.json {
            println!("{}", serde_json::to_string(&json_results)?);
        }
        Ok(())
    }
}<|MERGE_RESOLUTION|>--- conflicted
+++ resolved
@@ -511,7 +511,6 @@
                 &transaction,
             )?;
 
-<<<<<<< HEAD
             // State commited using deploy_with_env, now get the runtime bytecode from the db.
             let (mut fork_runtime_code, mut onchain_runtime_code) =
                 crate::utils::get_runtime_codes(
@@ -533,26 +532,15 @@
                     // TODO: Extract those sections from both `deployed_bytecode` and
                     // `onchain_runtime_code`.
 
-                    trace!("extracting refs from fork runtime code");
+                    trace!("extracting immutable_refs - fork runtime code");
                     fork_runtime_code =
                         crate::utils::extract_immutables_refs(refs.clone(), fork_runtime_code);
 
-                    trace!("extracting refs from onchain runtime code");
+                    trace!("extracting immutable_refs - onchain runtime code");
                     onchain_runtime_code =
                         crate::utils::extract_immutables_refs(refs, onchain_runtime_code);
                 }
             }
-=======
-            // State committed using deploy_with_env, now get the runtime bytecode from the db.
-            let (fork_runtime_code, onchain_runtime_code) = crate::utils::get_runtime_codes(
-                &mut executor,
-                &provider,
-                self.address,
-                fork_address,
-                Some(simulation_block),
-            )
-            .await?;
->>>>>>> 47f1ecb9
 
             // Compare the onchain runtime bytecode with the runtime code from the fork.
             let match_type = crate::utils::match_bytecodes(

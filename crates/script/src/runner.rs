--- conflicted
+++ resolved
@@ -10,7 +10,7 @@
     constants::CALLER,
     executors::{DeployResult, EvmError, ExecutionErr, Executor, RawCallResult},
     opts::EvmOpts,
-    revm::interpreter::{InstructionResult, return_ok},
+    revm::interpreter::{return_ok, InstructionResult},
     traces::{TraceKind, Traces},
 };
 use std::collections::VecDeque;
@@ -371,15 +371,9 @@
                 self.executor.env_mut().tx.gas_limit = mid_gas_limit;
                 let res = self.executor.call_raw(from, to, calldata.0.clone().into(), value)?;
                 match res.exit_reason {
-<<<<<<< HEAD
-                    Some(InstructionResult::Revert) |
-                    Some(InstructionResult::OutOfGas) |
-                    Some(InstructionResult::OutOfFunds) => {
-=======
-                    InstructionResult::Revert
-                    | InstructionResult::OutOfGas
-                    | InstructionResult::OutOfFunds => {
->>>>>>> 60923175
+                    Some(InstructionResult::Revert)
+                    | Some(InstructionResult::OutOfGas)
+                    | Some(InstructionResult::OutOfFunds) => {
                         lowest_gas_limit = mid_gas_limit;
                     }
                     _ => {

--- conflicted
+++ resolved
@@ -1,10 +1,6 @@
 //! Implementations of [`Evm`](spec::Group::Evm) cheatcodes.
 
 use crate::{
-<<<<<<< HEAD
-    inspector::{Ecx, RecordDebugStepInfo},
-=======
->>>>>>> 54d25611
     BroadcastableTransaction, Cheatcode, Cheatcodes, CheatcodesExecutor, CheatsCtxt, Error, Result,
     Vm::*,
     inspector::{Ecx, RecordDebugStepInfo},
@@ -19,11 +15,7 @@
     ContextExt,
     backend::{DatabaseExt, RevertStateSnapshotAction},
     constants::{CALLER, CHEATCODE_ADDRESS, HARDHAT_CONSOLE_ADDRESS, TEST_CONTRACT_ADDRESS},
-<<<<<<< HEAD
-    ContextExt,
-=======
     utils::get_blob_base_fee_update_fraction_by_spec_id,
->>>>>>> 54d25611
 };
 use foundry_evm_traces::StackSnapshotType;
 use itertools::Itertools;
@@ -31,11 +23,7 @@
 use revm::{
     bytecode::Bytecode,
     context::{Block, JournalTr},
-<<<<<<< HEAD
-    primitives::{hardfork::SpecId, KECCAK_EMPTY},
-=======
     primitives::{KECCAK_EMPTY, hardfork::SpecId},
->>>>>>> 54d25611
     state::Account,
 };
 use std::{
@@ -468,12 +456,7 @@
 impl Cheatcode for rollCall {
     fn apply_stateful(&self, ccx: &mut CheatsCtxt) -> Result {
         let Self { newHeight } = self;
-<<<<<<< HEAD
-        ensure!(*newHeight <= U256::from(u64::MAX), "block height must be less than 2^64 - 1");
-        ccx.ecx.block.number = newHeight.saturating_to();
-=======
         ccx.ecx.block.number = *newHeight;
->>>>>>> 54d25611
         Ok(Default::default())
     }
 }
@@ -497,12 +480,7 @@
 impl Cheatcode for warpCall {
     fn apply_stateful(&self, ccx: &mut CheatsCtxt) -> Result {
         let Self { newTimestamp } = self;
-<<<<<<< HEAD
-        ensure!(*newTimestamp <= U256::from(u64::MAX), "timestamp must be less than 2^64 - 1");
-        ccx.ecx.block.timestamp = newTimestamp.saturating_to();
-=======
         ccx.ecx.block.timestamp = *newTimestamp;
->>>>>>> 54d25611
         Ok(Default::default())
     }
 }
@@ -522,16 +500,11 @@
             "`blobBaseFee` is not supported before the Cancun hard fork; \
              see EIP-4844: https://eips.ethereum.org/EIPS/eip-4844"
         );
-<<<<<<< HEAD
-        let is_prague = ccx.ecx.cfg.spec >= SpecId::PRAGUE;
-        ccx.ecx.block.set_blob_excess_gas_and_price((*newBlobBaseFee).to(), is_prague);
-=======
 
         ccx.ecx.block.set_blob_excess_gas_and_price(
             (*newBlobBaseFee).to(),
             get_blob_base_fee_update_fraction_by_spec_id(ccx.ecx.cfg.spec),
         );
->>>>>>> 54d25611
         Ok(Default::default())
     }
 }

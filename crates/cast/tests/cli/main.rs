//! Contains various tests for checking cast commands

use alloy_chains::NamedChain;
use alloy_hardforks::EthereumHardfork;
use alloy_network::{TransactionBuilder, TransactionResponse};
use alloy_primitives::{B256, Bytes, address, b256, hex};
use alloy_provider::{Provider, ProviderBuilder};
use alloy_rpc_types::{BlockNumberOrTag, Index, TransactionRequest};
use anvil::NodeConfig;
use foundry_test_utils::{
    rpc::{
        next_etherscan_api_key, next_http_archive_rpc_url, next_http_rpc_endpoint,
        next_rpc_endpoint, next_ws_rpc_endpoint,
    },
    snapbox::IntoData as _,
    str,
    util::OutputExt,
};
use std::{fs, io::Write, path::Path, str::FromStr};

#[macro_use]
extern crate foundry_test_utils;

mod selectors;

casttest!(print_short_version, |_prj, cmd| {
    cmd.arg("-V").assert_success().stdout_eq(str![[r#"
cast [..]-[..] ([..] [..])

"#]]);
});

casttest!(print_long_version, |_prj, cmd| {
    cmd.arg("--version").assert_success().stdout_eq(str![[r#"
cast Version: [..]
Commit SHA: [..]
Build Timestamp: [..]
Build Profile: [..]

"#]]);
});

// tests `--help` is printed to std out
casttest!(print_help, |_prj, cmd| {
    cmd.arg("--help").assert_success().stdout_eq(str![[r#"
A Swiss Army knife for interacting with Ethereum applications from the command line

Usage: cast[..] <COMMAND>

Commands:
...

Options:
  -h, --help
          Print help (see a summary with '-h')

  -j, --threads <THREADS>
          Number of threads to use. Specifying 0 defaults to the number of logical cores
          
          [aliases: --jobs]

  -V, --version
          Print version

Display options:
      --color <COLOR>
          The color of the log messages

          Possible values:
          - auto:   Intelligently guess whether to use color output (default)
          - always: Force color output
          - never:  Force disable color output

      --json
          Format log messages as JSON

  -q, --quiet
          Do not print log messages

  -v, --verbosity...
          Verbosity level of the log messages.
          
          Pass multiple times to increase the verbosity (e.g. -v, -vv, -vvv).
          
          Depending on the context the verbosity levels have different meanings.
          
          For example, the verbosity levels of the EVM are:
          - 2 (-vv): Print logs for all tests.
          - 3 (-vvv): Print execution traces for failing tests.
          - 4 (-vvvv): Print execution traces for all tests, and setup traces for failing tests.
          - 5 (-vvvvv): Print execution and setup traces for all tests, including storage changes.

Find more information in the book: https://getfoundry.sh/cast/overview

"#]]);
});

// tests that the `cast block` command works correctly
casttest!(latest_block, |_prj, cmd| {
    let eth_rpc_url = next_http_rpc_endpoint();

    // Call `cast find-block`
    cmd.args(["block", "latest", "--rpc-url", eth_rpc_url.as_str()]);
    cmd.assert_success().stdout_eq(str![[r#"


baseFeePerGas        [..]
difficulty           [..]
extraData            [..]
gasLimit             [..]
gasUsed              [..]
hash                 [..]
logsBloom            [..]
miner                [..]
mixHash              [..]
nonce                [..]
number               [..]
parentHash           [..]
parentBeaconRoot     [..]
transactionsRoot     [..]
receiptsRoot         [..]
sha3Uncles           [..]
size                 [..]
stateRoot            [..]
timestamp            [..]
withdrawalsRoot      [..]
totalDifficulty      [..]
blobGasUsed          [..]
excessBlobGas        [..]
requestsHash         [..]
transactions:        [
...
]

"#]]);

    // <https://etherscan.io/block/15007840>
    cmd.cast_fuse().args(["block", "15007840", "-f", "hash", "--rpc-url", eth_rpc_url.as_str()]);
    cmd.assert_success().stdout_eq(str![[r#"
0x950091817a57e22b6c1f3b951a15f52d41ac89b299cc8f9c89bb6d185f80c415

"#]]);
});

casttest!(block_raw, |_prj, cmd| {
    let eth_rpc_url = next_http_rpc_endpoint();

    let output = cmd
        .args(["block", "22934900", "--rpc-url", eth_rpc_url.as_str(), "--raw"])
        .assert_success()
        .get_output()
        .stdout_lossy()
        .trim()
        .to_string();

    // Hash the output with keccak256
    let hash = alloy_primitives::keccak256(hex::decode(output).unwrap());

    // Verify the Mainnet's block #22934900 header hash equals the expected value
    // obtained with go-ethereum's `block.Header().Hash()` method
    assert_eq!(
        hash.to_string(),
        "0x49fd7f3b9ba5d67fa60197027f09454d4cac945e8f271edcc84c3fd5872446d3"
    );
});

// tests that the `cast find-block` command works correctly
casttest!(finds_block, |_prj, cmd| {
    // Construct args
    let timestamp = "1647843609".to_string();
    let eth_rpc_url = next_http_rpc_endpoint();

    // Call `cast find-block`
    // <https://etherscan.io/block/14428082>
    cmd.args(["find-block", "--rpc-url", eth_rpc_url.as_str(), &timestamp])
        .assert_success()
        .stdout_eq(str![[r#"
14428082

"#]]);
});

// tests that we can create a new wallet
casttest!(new_wallet, |_prj, cmd| {
    cmd.args(["wallet", "new"]).assert_success().stdout_eq(str![[r#"
Successfully created new keypair.
[ADDRESS]
[PRIVATE_KEY]

"#]]);
});

// tests that we can create a new wallet (verbose variant)
casttest!(new_wallet_verbose, |_prj, cmd| {
    cmd.args(["wallet", "new", "-v"]).assert_success().stdout_eq(str![[r#"
Successfully created new keypair.
[ADDRESS]
[PUBLIC_KEY]
[PRIVATE_KEY]

"#]]);
});

// tests that we can create a new wallet with json output
casttest!(new_wallet_json, |_prj, cmd| {
    cmd.args(["wallet", "new", "--json"]).assert_success().stdout_eq(
        str![[r#"
[
  {
    "address": "{...}",
    "private_key": "{...}"
  }
]

"#]]
        .is_json(),
    );
});

// tests that we can create a new wallet with json output (verbose variant)
casttest!(new_wallet_json_verbose, |_prj, cmd| {
    cmd.args(["wallet", "new", "--json", "-v"]).assert_success().stdout_eq(
        str![[r#"
[
  {
    "address": "{...}",
    "public_key": "{...}",
    "private_key": "{...}"
  }
]

"#]]
        .is_json(),
    );
});

// tests that we can create a new wallet with keystore
casttest!(new_wallet_keystore_with_password, |_prj, cmd| {
    cmd.args(["wallet", "new", ".", "test-account", "--unsafe-password", "test"])
        .assert_success()
        .stdout_eq(str![[r#"
Created new encrypted keystore file: [..]
[ADDRESS]

"#]]);
});

// tests that we can create a new wallet with keystore (verbose variant)
casttest!(new_wallet_keystore_with_password_verbose, |_prj, cmd| {
    cmd.args(["wallet", "new", ".", "test-account", "--unsafe-password", "test", "-v"])
        .assert_success()
        .stdout_eq(str![[r#"
Created new encrypted keystore file: [..]
[ADDRESS]
[PUBLIC_KEY]

"#]]);
});

// tests that we can get the address of a keystore file
casttest!(wallet_address_keystore_with_password_file, |_prj, cmd| {
    let keystore_dir = Path::new(env!("CARGO_MANIFEST_DIR")).join("tests/fixtures/keystore");

    cmd.args([
        "wallet",
        "address",
        "--keystore",
        keystore_dir
            .join("UTC--2022-12-20T10-30-43.591916000Z--ec554aeafe75601aaab43bd4621a22284db566c2")
            .to_str()
            .unwrap(),
        "--password-file",
        keystore_dir.join("password-ec554").to_str().unwrap(),
    ])
    .assert_success()
    .stdout_eq(str![[r#"
0xeC554aeAFE75601AaAb43Bd4621A22284dB566C2

"#]]);
});

// tests that `cast wallet remove` can successfully remove a keystore file and validates password
casttest!(wallet_remove_keystore_with_unsafe_password, |prj, cmd| {
    let keystore_path = prj.root().join("keystore");

    cmd.set_current_dir(prj.root());

    let account_name = "testAccount";

    // Default Anvil private key
    let test_private_key =
        b256!("0xac0974bec39a17e36ba4a6b4d238ff944bacb478cbed5efcae784d7bf4f2ff80");

    // import private key
    cmd.cast_fuse()
        .args([
            "wallet",
            "import",
            account_name,
            "--private-key",
            &test_private_key.to_string(),
            "-k",
            "keystore",
            "--unsafe-password",
            "test",
        ])
        .assert_success()
        .stdout_eq(str![[r#"
`testAccount` keystore was saved successfully. [ADDRESS]

"#]]);

    // check that the keystore file was created
    let keystore_file = keystore_path.join(account_name);

    assert!(keystore_file.exists());
    // Remove the wallet
    cmd.cast_fuse()
        .args([
            "wallet",
            "remove",
            "--name",
            account_name,
            "--dir",
            keystore_path.to_str().unwrap(),
            "--unsafe-password",
            "test",
        ])
        .assert_success()
        .stdout_eq(str![[r#"
`testAccount` keystore was removed successfully.

"#]]);

    assert!(!keystore_file.exists());
});

// tests that `cast wallet sign message` outputs the expected signature
casttest!(wallet_sign_message_utf8_data, |_prj, cmd| {
    let pk = "0x0000000000000000000000000000000000000000000000000000000000000001";
    let address = "0x7E5F4552091A69125d5DfCb7b8C2659029395Bdf";
    let msg = "test";
    let expected = "0xfe28833983d6faa0715c7e8c3873c725ddab6fa5bf84d40e780676e463e6bea20fc6aea97dc273a98eb26b0914e224c8dd5c615ceaab69ddddcf9b0ae3de0e371c";

    cmd.args(["wallet", "sign", "--private-key", pk, msg]).assert_success().stdout_eq(str![[r#"
0xfe28833983d6faa0715c7e8c3873c725ddab6fa5bf84d40e780676e463e6bea20fc6aea97dc273a98eb26b0914e224c8dd5c615ceaab69ddddcf9b0ae3de0e371c

"#]]);

    // Success.
    cmd.cast_fuse()
        .args(["wallet", "verify", "-a", address, msg, expected])
        .assert_success()
        .stdout_eq(str![[r#"
Validation succeeded. Address 0x7E5F4552091A69125d5DfCb7b8C2659029395Bdf signed this message.

"#]]);

    // Fail.
    cmd.cast_fuse()
        .args(["wallet", "verify", "-a", address, "other msg", expected])
        .assert_failure()
        .stderr_eq(str![[r#"
Error: Validation failed. Address 0x7E5F4552091A69125d5DfCb7b8C2659029395Bdf did not sign this message.

"#]]);
});

// tests that `cast wallet sign message` outputs the expected signature, given a 0x-prefixed data
casttest!(wallet_sign_message_hex_data, |_prj, cmd| {
    cmd.args([
        "wallet",
        "sign",
        "--private-key",
        "0x0000000000000000000000000000000000000000000000000000000000000001",
        "0x0000000000000000000000000000000000000000000000000000000000000000",
    ]).assert_success().stdout_eq(str![[r#"
0x23a42ca5616ee730ff3735890c32fc7b9491a9f633faca9434797f2c845f5abf4d9ba23bd7edb8577acebaa3644dc5a4995296db420522bb40060f1693c33c9b1c

"#]]);
});

// <https://github.com/foundry-rs/foundry/issues/10613>
// tests that `cast wallet sign` and `cast wallet verify` work with the same message as input
casttest!(wallet_sign_and_verify_message_hex_data, |_prj, cmd| {
    //     message="$1"
    //     mnemonic="test test test test test test test test test test test junk"
    //     key=$(cast wallet private-key --mnemonic "$mnemonic")
    //     address=$(cast wallet address --mnemonic "$mnemonic")
    //     signature=$(cast wallet sign --private-key "$key" "$message")
    //     cast wallet verify --address "$address" "$message" "$signature"
    let mnemonic = "test test test test test test test test test test test junk";
    let key = "0xac0974bec39a17e36ba4a6b4d238ff944bacb478cbed5efcae784d7bf4f2ff80";
    let address = "0xf39Fd6e51aad88F6F4ce6aB8827279cffFb92266";
    cmd.args(["wallet", "private-key", "--mnemonic", mnemonic]).assert_success().stdout_eq(str![[
        r#"
0xac0974bec39a17e36ba4a6b4d238ff944bacb478cbed5efcae784d7bf4f2ff80

"#
    ]]);
    cmd.cast_fuse().args(["wallet", "address", "--mnemonic", mnemonic]).assert_success().stdout_eq(
        str![[r#"
0xf39Fd6e51aad88F6F4ce6aB8827279cffFb92266

"#]],
    );

    let msg_hex = "0x0000000000000000000000000000000000000000000000000000000000000001";
    let signature_hex = "0xed769da87f78d0166b30aebf2767ceed5a3867da21b2fba8c6527af256bbcebe24a1e758ec8ad1ffc29cfefa540ea7ba7966c0edf6907af82348f894ba4f40fa1b";
    cmd.cast_fuse().args([
        "wallet", "sign", "--private-key",key, msg_hex
    ]).assert_success().stdout_eq(str![[r#"
0xed769da87f78d0166b30aebf2767ceed5a3867da21b2fba8c6527af256bbcebe24a1e758ec8ad1ffc29cfefa540ea7ba7966c0edf6907af82348f894ba4f40fa1b

"#]]);

    cmd.cast_fuse()
        .args(["wallet", "verify", "--address", address, msg_hex, signature_hex])
        .assert_success()
        .stdout_eq(str![[r#"
Validation succeeded. Address 0xf39Fd6e51aad88F6F4ce6aB8827279cffFb92266 signed this message.

"#]]);

    let msg_raw = "0000000000000000000000000000000000000000000000000000000000000001";
    let signature_raw = "0x27a97b378477d9d004bd19cbd838d59bbb9847074ae4cc5b5975cc5566065eea76ee5b752fcdd483073e1baba548d82d9accc8603b3781bcc9abf195614cd3411c";
    cmd.cast_fuse().args([
        "wallet", "sign", "--private-key",key, msg_raw
    ]).assert_success().stdout_eq(str![[r#"
0x27a97b378477d9d004bd19cbd838d59bbb9847074ae4cc5b5975cc5566065eea76ee5b752fcdd483073e1baba548d82d9accc8603b3781bcc9abf195614cd3411c

"#]]);

    cmd.cast_fuse()
        .args(["wallet", "verify", "--address", address, msg_raw, signature_raw])
        .assert_success()
        .stdout_eq(str![[r#"
Validation succeeded. Address 0xf39Fd6e51aad88F6F4ce6aB8827279cffFb92266 signed this message.

"#]]);
});

// tests that `cast wallet sign typed-data` outputs the expected signature, given a JSON string
casttest!(wallet_sign_typed_data_string, |_prj, cmd| {
    cmd.args([
        "wallet",
        "sign",
        "--private-key",
        "0x0000000000000000000000000000000000000000000000000000000000000001",
        "--data",
        "{\"types\": {\"EIP712Domain\": [{\"name\": \"name\",\"type\": \"string\"},{\"name\": \"version\",\"type\": \"string\"},{\"name\": \"chainId\",\"type\": \"uint256\"},{\"name\": \"verifyingContract\",\"type\": \"address\"}],\"Message\": [{\"name\": \"data\",\"type\": \"string\"}]},\"primaryType\": \"Message\",\"domain\": {\"name\": \"example.metamask.io\",\"version\": \"1\",\"chainId\": \"1\",\"verifyingContract\": \"0x0000000000000000000000000000000000000000\"},\"message\": {\"data\": \"Hello!\"}}",
    ]).assert_success().stdout_eq(str![[r#"
0x06c18bdc8163219fddc9afaf5a0550e381326474bb757c86dc32317040cf384e07a2c72ce66c1a0626b6750ca9b6c035bf6f03e7ed67ae2d1134171e9085c0b51b

"#]]);
});

// tests that `cast wallet sign typed-data` outputs the expected signature, given a JSON file
casttest!(wallet_sign_typed_data_file, |_prj, cmd| {
    cmd.args([
        "wallet",
        "sign",
        "--private-key",
        "0x0000000000000000000000000000000000000000000000000000000000000001",
        "--data",
        "--from-file",
        Path::new(env!("CARGO_MANIFEST_DIR"))
            .join("tests/fixtures/sign_typed_data.json")
            .into_os_string()
            .into_string()
            .unwrap()
            .as_str(),
    ]).assert_success().stdout_eq(str![[r#"
0x06c18bdc8163219fddc9afaf5a0550e381326474bb757c86dc32317040cf384e07a2c72ce66c1a0626b6750ca9b6c035bf6f03e7ed67ae2d1134171e9085c0b51b

"#]]);
});

// tests that `cast wallet sign typed-data` passes with type names containing colons
//  <https://github.com/foundry-rs/foundry/issues/10765>
casttest!(wallet_sign_typed_data_with_colon_succeeds, |_prj, cmd| {
    let typed_data_with_colon = r#"{
        "types": {
            "EIP712Domain": [
                {"name": "name", "type": "string"},
                {"name": "version", "type": "string"},
                {"name": "chainId", "type": "uint256"},
                {"name": "verifyingContract", "type": "address"}
            ],
            "Test:Message": [
                {"name": "content", "type": "string"}
            ]
        },
        "primaryType": "Test:Message",
        "domain": {
            "name": "TestDomain",
            "version": "1",
            "chainId": 1,
            "verifyingContract": "0x0000000000000000000000000000000000000000"
        },
        "message": {
            "content": "Hello"
        }
    }"#;

    cmd.args([
        "wallet",
        "sign",
        "--private-key",
        "0x0000000000000000000000000000000000000000000000000000000000000001",
        "--data",
        typed_data_with_colon,
    ]).assert_success().stdout_eq(str![[r#"
0xf91c67e845a4d468d1f876f457ffa01e65468641fc121453705242d21de39b266c278592b085814ab1e9adc938cc26b1d64bb61f80b437df077777c4283612291b

"#]]);
});

// tests that the same data without colon works correctly
// <https://github.com/foundry-rs/foundry/issues/10765>
casttest!(wallet_sign_typed_data_without_colon_works, |_prj, cmd| {
    let typed_data_without_colon = r#"{
        "types": {
            "EIP712Domain": [
                {"name": "name", "type": "string"},
                {"name": "version", "type": "string"},
                {"name": "chainId", "type": "uint256"},
                {"name": "verifyingContract", "type": "address"}
            ],
            "TestMessage": [
                {"name": "content", "type": "string"}
            ]
        },
        "primaryType": "TestMessage",
        "domain": {
            "name": "TestDomain",
            "version": "1",
            "chainId": 1,
            "verifyingContract": "0x0000000000000000000000000000000000000000"
        },
        "message": {
            "content": "Hello"
        }
    }"#;

    cmd.args([
        "wallet",
        "sign",
        "--private-key",
        "0x0000000000000000000000000000000000000000000000000000000000000001",
        "--data",
        typed_data_without_colon,
    ])
    .assert_success();
});

// tests that `cast wallet sign-auth message` outputs the expected signature
casttest!(wallet_sign_auth, |_prj, cmd| {
    cmd.args([
        "wallet",
        "sign-auth",
        "--private-key",
        "0x0000000000000000000000000000000000000000000000000000000000000001",
        "--nonce",
        "100",
        "--chain",
        "1",
        "0x7E5F4552091A69125d5DfCb7b8C2659029395Bdf"]).assert_success().stdout_eq(str![[r#"
0xf85a01947e5f4552091a69125d5dfcb7b8c2659029395bdf6401a0ad489ee0314497c3f06567f3080a46a63908edc1c7cdf2ac2d609ca911212086a065a6ba951c8748dd8634740fe498efb61770097d99ff5fdcb9a863b62ea899f6

"#]]);
});

// tests that `cast wallet list` outputs the local accounts
casttest!(wallet_list_local_accounts, |prj, cmd| {
    let keystore_path = prj.root().join("keystore");
    fs::create_dir_all(keystore_path).unwrap();
    cmd.set_current_dir(prj.root());

    // empty results
    cmd.cast_fuse()
        .args(["wallet", "list", "--dir", "keystore"])
        .assert_success()
        .stdout_eq(str![""]);

    // create 10 wallets
    cmd.cast_fuse()
        .args(["wallet", "new", "keystore", "-n", "10", "--unsafe-password", "test"])
        .assert_success()
        .stdout_eq(str![[r#"
Created new encrypted keystore file: [..]
[ADDRESS]
Created new encrypted keystore file: [..]
[ADDRESS]
Created new encrypted keystore file: [..]
[ADDRESS]
Created new encrypted keystore file: [..]
[ADDRESS]
Created new encrypted keystore file: [..]
[ADDRESS]
Created new encrypted keystore file: [..]
[ADDRESS]
Created new encrypted keystore file: [..]
[ADDRESS]
Created new encrypted keystore file: [..]
[ADDRESS]
Created new encrypted keystore file: [..]
[ADDRESS]
Created new encrypted keystore file: [..]
[ADDRESS]

"#]]);

    // test list new wallet
    cmd.cast_fuse().args(["wallet", "list", "--dir", "keystore"]).assert_success().stdout_eq(str![
        [r#"
[..] (Local)
[..] (Local)
[..] (Local)
[..] (Local)
[..] (Local)
[..] (Local)
[..] (Local)
[..] (Local)
[..] (Local)
[..] (Local)

"#]
    ]);
});

// tests that `cast wallet new-mnemonic --entropy` outputs the expected mnemonic
casttest!(wallet_mnemonic_from_entropy, |_prj, cmd| {
    cmd.args([
        "wallet",
        "new-mnemonic",
        "--accounts",
        "3",
        "--entropy",
        "0xdf9bf37e6fcdf9bf37e6fcdf9bf37e3c",
    ])
    .assert_success()
    .stdout_eq(
        str![[r#"
Generating mnemonic from provided entropy...
Successfully generated a new mnemonic.
Phrase:
test test test test test test test test test test test junk

Accounts:
- Account 0:
Address:     0xf39Fd6e51aad88F6F4ce6aB8827279cffFb92266
Private key: 0xac0974bec39a17e36ba4a6b4d238ff944bacb478cbed5efcae784d7bf4f2ff80

- Account 1:
Address:     0x70997970C51812dc3A010C7d01b50e0d17dc79C8
Private key: 0x59c6995e998f97a5a0044966f0945389dc9e86dae88c7a8412f4603b6b78690d

- Account 2:
Address:     0x3C44CdDdB6a900fa2b585dd299e03d12FA4293BC
Private key: 0x5de4111afa1a4b94908f83103eb1f1706367c2e68ca870fc3fb9a804cdab365a


"#]]
        .raw(),
    );
});

// tests that `cast wallet new-mnemonic --entropy` outputs the expected mnemonic (verbose variant)
casttest!(wallet_mnemonic_from_entropy_verbose, |_prj, cmd| {
    cmd.args([
        "wallet",
        "new-mnemonic",
        "--accounts",
        "3",
        "--entropy",
        "0xdf9bf37e6fcdf9bf37e6fcdf9bf37e3c",
        "-v",
    ])
    .assert_success()
    .stdout_eq(
        str![[r#"
Generating mnemonic from provided entropy...
Successfully generated a new mnemonic.
Phrase:
test test test test test test test test test test test junk

Accounts:
- Account 0:
Address:     0xf39Fd6e51aad88F6F4ce6aB8827279cffFb92266
Public key:  0x8318535b54105d4a7aae60c08fc45f9687181b4fdfc625bd1a753fa7397fed753547f11ca8696646f2f3acb08e31016afac23e630c5d11f59f61fef57b0d2aa5
Private key: 0xac0974bec39a17e36ba4a6b4d238ff944bacb478cbed5efcae784d7bf4f2ff80

- Account 1:
Address:     0x70997970C51812dc3A010C7d01b50e0d17dc79C8
Public key:  0xba5734d8f7091719471e7f7ed6b9df170dc70cc661ca05e688601ad984f068b0d67351e5f06073092499336ab0839ef8a521afd334e53807205fa2f08eec74f4
Private key: 0x59c6995e998f97a5a0044966f0945389dc9e86dae88c7a8412f4603b6b78690d

- Account 2:
Address:     0x3C44CdDdB6a900fa2b585dd299e03d12FA4293BC
Public key:  0x9d9031e97dd78ff8c15aa86939de9b1e791066a0224e331bc962a2099a7b1f0464b8bbafe1535f2301c72c2cb3535b172da30b02686ab0393d348614f157fbdb
Private key: 0x5de4111afa1a4b94908f83103eb1f1706367c2e68ca870fc3fb9a804cdab365a


"#]]
        .raw(),
    );
});

// tests that `cast wallet new-mnemonic --json` outputs the expected mnemonic
casttest!(wallet_mnemonic_from_entropy_json, |_prj, cmd| {
    cmd.args([
        "wallet",
        "new-mnemonic",
        "--accounts",
        "3",
        "--entropy",
        "0xdf9bf37e6fcdf9bf37e6fcdf9bf37e3c",
        "--json",
    ])
    .assert_success()
    .stdout_eq(str![[r#"
{
  "mnemonic": "test test test test test test test test test test test junk",
  "accounts": [
    {
      "address": "0xf39Fd6e51aad88F6F4ce6aB8827279cffFb92266",
      "private_key": "0xac0974bec39a17e36ba4a6b4d238ff944bacb478cbed5efcae784d7bf4f2ff80"
    },
    {
      "address": "0x70997970C51812dc3A010C7d01b50e0d17dc79C8",
      "private_key": "0x59c6995e998f97a5a0044966f0945389dc9e86dae88c7a8412f4603b6b78690d"
    },
    {
      "address": "0x3C44CdDdB6a900fa2b585dd299e03d12FA4293BC",
      "private_key": "0x5de4111afa1a4b94908f83103eb1f1706367c2e68ca870fc3fb9a804cdab365a"
    }
  ]
}

"#]]);
});

// tests that `cast wallet new-mnemonic --json` outputs the expected mnemonic (verbose variant)
casttest!(wallet_mnemonic_from_entropy_json_verbose, |_prj, cmd| {
    cmd.args([
        "wallet",
        "new-mnemonic",
        "--accounts",
        "3",
        "--entropy",
        "0xdf9bf37e6fcdf9bf37e6fcdf9bf37e3c",
        "--json",
        "-v",
    ])
    .assert_success()
    .stdout_eq(str![[r#"
{
  "mnemonic": "test test test test test test test test test test test junk",
  "accounts": [
    {
      "address": "0xf39Fd6e51aad88F6F4ce6aB8827279cffFb92266",
      "public_key": "0x8318535b54105d4a7aae60c08fc45f9687181b4fdfc625bd1a753fa7397fed753547f11ca8696646f2f3acb08e31016afac23e630c5d11f59f61fef57b0d2aa5",
      "private_key": "0xac0974bec39a17e36ba4a6b4d238ff944bacb478cbed5efcae784d7bf4f2ff80"
    },
    {
      "address": "0x70997970C51812dc3A010C7d01b50e0d17dc79C8",
      "public_key": "0xba5734d8f7091719471e7f7ed6b9df170dc70cc661ca05e688601ad984f068b0d67351e5f06073092499336ab0839ef8a521afd334e53807205fa2f08eec74f4",
      "private_key": "0x59c6995e998f97a5a0044966f0945389dc9e86dae88c7a8412f4603b6b78690d"
    },
    {
      "address": "0x3C44CdDdB6a900fa2b585dd299e03d12FA4293BC",
      "public_key": "0x9d9031e97dd78ff8c15aa86939de9b1e791066a0224e331bc962a2099a7b1f0464b8bbafe1535f2301c72c2cb3535b172da30b02686ab0393d348614f157fbdb",
      "private_key": "0x5de4111afa1a4b94908f83103eb1f1706367c2e68ca870fc3fb9a804cdab365a"
    }
  ]
}

"#]]);
});

// tests that `cast wallet private-key` with arguments outputs the private key
casttest!(wallet_private_key_from_mnemonic_arg, |_prj, cmd| {
    cmd.args([
        "wallet",
        "private-key",
        "test test test test test test test test test test test junk",
        "1",
    ])
    .assert_success()
    .stdout_eq(str![[r#"
0x59c6995e998f97a5a0044966f0945389dc9e86dae88c7a8412f4603b6b78690d

"#]]);
});

// tests that `cast wallet private-key` with options outputs the private key
casttest!(wallet_private_key_from_mnemonic_option, |_prj, cmd| {
    cmd.args([
        "wallet",
        "private-key",
        "--mnemonic",
        "test test test test test test test test test test test junk",
        "--mnemonic-index",
        "1",
    ])
    .assert_success()
    .stdout_eq(str![[r#"
0x59c6995e998f97a5a0044966f0945389dc9e86dae88c7a8412f4603b6b78690d

"#]]);
});
// tests that `cast wallet public-key` correctly derives and outputs the public key
casttest!(wallet_public_key_with_private_key, |_prj, cmd| {
    cmd.args([
        "wallet",
        "public-key",
        "--raw-private-key",
        "0x59c6995e998f97a5a0044966f0945389dc9e86dae88c7a8412f4603b6b78690d"
    ])
    .assert_success()
    .stdout_eq(str![[r#"
0xba5734d8f7091719471e7f7ed6b9df170dc70cc661ca05e688601ad984f068b0d67351e5f06073092499336ab0839ef8a521afd334e53807205fa2f08eec74f4

"#]]);
});
// tests that `cast wallet private-key` with derivation path outputs the private key
casttest!(wallet_private_key_with_derivation_path, |_prj, cmd| {
    cmd.args([
        "wallet",
        "private-key",
        "--mnemonic",
        "test test test test test test test test test test test junk",
        "--mnemonic-derivation-path",
        "m/44'/60'/0'/0/1",
    ])
    .assert_success()
    .stdout_eq(str![[r#"
0x59c6995e998f97a5a0044966f0945389dc9e86dae88c7a8412f4603b6b78690d

"#]]);
});

// tests that `cast wallet import` creates a keystore for a private key and that `cast wallet
// decrypt-keystore` can access it
casttest!(wallet_import_and_decrypt, |prj, cmd| {
    let keystore_path = prj.root().join("keystore");

    cmd.set_current_dir(prj.root());

    let account_name = "testAccount";

    // Default Anvil private key
    let test_private_key =
        b256!("0xac0974bec39a17e36ba4a6b4d238ff944bacb478cbed5efcae784d7bf4f2ff80");

    // import private key
    cmd.cast_fuse()
        .args([
            "wallet",
            "import",
            account_name,
            "--private-key",
            &test_private_key.to_string(),
            "-k",
            "keystore",
            "--unsafe-password",
            "test",
        ])
        .assert_success()
        .stdout_eq(str![[r#"
`testAccount` keystore was saved successfully. [ADDRESS]

"#]]);

    // check that the keystore file was created
    let keystore_file = keystore_path.join(account_name);

    assert!(keystore_file.exists());

    // decrypt the keystore file
    let decrypt_output = cmd.cast_fuse().args([
        "wallet",
        "decrypt-keystore",
        account_name,
        "-k",
        "keystore",
        "--unsafe-password",
        "test",
    ]);

    // get the PK out of the output (last word in the output)
    let decrypt_output = decrypt_output.assert_success().get_output().stdout_lossy();
    let private_key_string = decrypt_output.split_whitespace().last().unwrap();
    // check that the decrypted private key matches the imported private key
    let decrypted_private_key = B256::from_str(private_key_string).unwrap();
    // the form
    assert_eq!(decrypted_private_key, test_private_key);
});

// tests that `cast wallet change-password` can successfully change the password of a keystore file
casttest!(wallet_change_password, |prj, cmd| {
    let keystore_path = prj.root().join("keystore");

    cmd.set_current_dir(prj.root());

    let account_name = "testAccount";

    // Default Anvil private key
    let test_private_key =
        b256!("0xac0974bec39a17e36ba4a6b4d238ff944bacb478cbed5efcae784d7bf4f2ff80");

    // import private key with initial password
    cmd.cast_fuse()
        .args([
            "wallet",
            "import",
            account_name,
            "--private-key",
            &test_private_key.to_string(),
            "-k",
            "keystore",
            "--unsafe-password",
            "old_password",
        ])
        .assert_success()
        .stdout_eq(str![[r#"
`testAccount` keystore was saved successfully. [ADDRESS]

"#]]);

    // check that the keystore file was created
    let keystore_file = keystore_path.join(account_name);
    assert!(keystore_file.exists());

    // change the password
    cmd.cast_fuse()
        .args([
            "wallet",
            "change-password",
            account_name,
            "--keystore-dir",
            "keystore",
            "--unsafe-password",
            "old_password",
            "--unsafe-new-password",
            "new_password",
        ])
        .assert_success()
        .stdout_eq(str![[r#"
Password for keystore `testAccount` was changed successfully. [ADDRESS]

"#]]);

    // verify the old password no longer works
    cmd.cast_fuse()
        .args([
            "wallet",
            "decrypt-keystore",
            account_name,
            "-k",
            "keystore",
            "--unsafe-password",
            "old_password",
        ])
        .assert_failure();

    // verify the new password works
    let decrypt_output = cmd.cast_fuse().args([
        "wallet",
        "decrypt-keystore",
        account_name,
        "-k",
        "keystore",
        "--unsafe-password",
        "new_password",
    ]);

    // get the PK out of the output (last word in the output)
    let decrypt_output = decrypt_output.assert_success().get_output().stdout_lossy();
    let private_key_string = decrypt_output.split_whitespace().last().unwrap();

    // check that the decrypted private key matches the imported private key
    let decrypted_private_key = B256::from_str(private_key_string).unwrap();
    assert_eq!(decrypted_private_key, test_private_key);
});

// tests that `cast estimate` is working correctly.
casttest!(estimate_function_gas, |_prj, cmd| {
    let eth_rpc_url = next_http_rpc_endpoint();

    // ensure we get a positive non-error value for gas estimate
    let output: u32 = cmd
        .args([
            "estimate",
            "0xd8dA6BF26964aF9D7eEd9e03E53415D37aA96045", // vitalik.eth
            "--value",
            "100",
            "deposit()",
            "--rpc-url",
            eth_rpc_url.as_str(),
        ])
        .assert_success()
        .get_output()
        .stdout_lossy()
        .trim()
        .parse()
        .unwrap();
    assert!(output.ge(&0));
});

// tests that `cast estimate --cost` is working correctly.
casttest!(estimate_function_cost, |_prj, cmd| {
    let eth_rpc_url = next_http_rpc_endpoint();

    // ensure we get a positive non-error value for cost estimate
    let output: f64 = cmd
        .args([
            "estimate",
            "0xd8dA6BF26964aF9D7eEd9e03E53415D37aA96045", // vitalik.eth
            "--value",
            "100",
            "deposit()",
            "--rpc-url",
            eth_rpc_url.as_str(),
            "--cost",
        ])
        .assert_success()
        .get_output()
        .stdout_lossy()
        .trim()
        .parse()
        .unwrap();
    assert!(output > 0f64);
});

// tests that `cast estimate --create` is working correctly.
casttest!(estimate_contract_deploy_gas, |_prj, cmd| {
    let eth_rpc_url = next_http_rpc_endpoint();
    // sample contract code bytecode. Wouldn't run but is valid bytecode that the estimate method
    // accepts and could be deployed.
    let output = cmd
        .args([
            "estimate",
            "--rpc-url",
            eth_rpc_url.as_str(),
            "--create",
            "0000",
            "ERC20(uint256,string,string)",
            "100",
            "Test",
            "TST",
        ])
        .assert_success()
        .get_output()
        .stdout_lossy();

    // ensure we get a positive non-error value for gas estimate
    let output: u32 = output.trim().parse().unwrap();
    assert!(output > 0);
});

// tests that the `cast to-rlp` and `cast from-rlp` commands work correctly
casttest!(rlp, |_prj, cmd| {
    cmd.args(["--to-rlp", "[\"0xaa\", [[\"bb\"]], \"0xcc\"]"]).assert_success().stdout_eq(str![[
        r#"
0xc881aac3c281bb81cc

"#
    ]]);

    cmd.cast_fuse();
    cmd.args(["--from-rlp", "0xcbc58455556666c0c0c2c1c0"]).assert_success().stdout_eq(str![[r#"
[["0x55556666"],[],[],[[[]]]]

"#]]);
});

// test that `cast impl` works correctly for both the implementation slot and the beacon slot
casttest!(impl_slot, |_prj, cmd| {
    let eth_rpc_url = next_http_archive_rpc_url();

    // Call `cast impl` for the implementation slot (AAVE Proxy)
    cmd.args([
        "impl",
        "0x4965f6FA20fE9728deCf5165016fc338a5a85aBF",
        "--rpc-url",
        eth_rpc_url.as_str(),
        "--block",
        "21422087",
    ])
    .assert_success()
    .stdout_eq(str![[r#"
0xb61306c8eb34a2104d9eb8d84f1bb1001067fa4b

"#]]);
});

casttest!(impl_slot_beacon, |_prj, cmd| {
    let eth_rpc_url = next_http_archive_rpc_url();

    // Call `cast impl` for the beacon slot
    cmd.args([
        "impl",
        "0xc63d9f0040d35f328274312fc8771a986fc4ba86",
        "--beacon",
        "--rpc-url",
        eth_rpc_url.as_str(),
        "--block",
        "21422087",
    ])
    .assert_success()
    .stdout_eq(str![[r#"
0xa748ae65ba11606492a9c57effa0d4b7be551ec2

"#]]);
});

// test for cast_rpc without arguments
casttest!(rpc_no_args, |_prj, cmd| {
    let eth_rpc_url = next_http_rpc_endpoint();

    // Call `cast rpc eth_chainId`
    cmd.args(["rpc", "--rpc-url", eth_rpc_url.as_str(), "eth_chainId"]).assert_success().stdout_eq(
        str![[r#"
"0x1"

"#]],
    );
});

// test for cast_rpc without arguments using websocket
casttest!(ws_rpc_no_args, |_prj, cmd| {
    let eth_rpc_url = next_ws_rpc_endpoint();

    // Call `cast rpc eth_chainId`
    cmd.args(["rpc", "--rpc-url", eth_rpc_url.as_str(), "eth_chainId"]).assert_success().stdout_eq(
        str![[r#"
"0x1"

"#]],
    );
});

// test for cast_rpc with arguments
casttest!(rpc_with_args, |_prj, cmd| {
    let eth_rpc_url = next_http_rpc_endpoint();

    // Call `cast rpc eth_getBlockByNumber 0x123 false`
    cmd.args(["rpc", "--rpc-url", eth_rpc_url.as_str(), "eth_getBlockByNumber", "0x123", "false"])
    .assert_json_stdout(str![[r#"
{"number":"0x123","hash":"0xc5dab4e189004a1312e9db43a40abb2de91ad7dd25e75880bf36016d8e9df524","transactions":[],"logsBloom":"0x00000000000000000000000000000000000000000000000000000000000000000000000000000000000000000000000000000000000000000000000000000000000000000000000000000000000000000000000000000000000000000000000000000000000000000000000000000000000000000000000000000000000000000000000000000000000000000000000000000000000000000000000000000000000000000000000000000000000000000000000000000000000000000000000000000000000000000000000000000000000000000000000000000000000000000000000000000000000000000000000000000000000000000000000000000000","receiptsRoot":"0x56e81f171bcc55a6ff8345e692c0f86e5b48e01b996cadc001622fb5e363b421","extraData":"0x476574682f4c5649562f76312e302e302f6c696e75782f676f312e342e32","nonce":"0x29d6547c196e00e0","miner":"0xbb7b8287f3f0a933474a79eae42cbca977791171","difficulty":"0x494433b31","gasLimit":"0x1388","gasUsed":"0x0","uncles":[],"sha3Uncles":"0x1dcc4de8dec75d7aab85b567b6ccd41ad312451b948a7413f0a142fd40d49347","size":"0x220","transactionsRoot":"0x56e81f171bcc55a6ff8345e692c0f86e5b48e01b996cadc001622fb5e363b421","stateRoot":"0x3fe6bd17aa85376c7d566df97d9f2e536f37f7a87abb3a6f9e2891cf9442f2e4","mixHash":"0x943056aa305aa6d22a3c06110942980342d1f4d4b11c17711961436a0f963ea0","parentHash":"0x7abfd11e862ccde76d6ea8ee20978aac26f4bcb55de1188cc0335be13e817017","timestamp":"0x55ba4564"}

"#]]);
});

// test for cast_rpc with arguments
casttest!(rpc_format_as_json, |_prj, cmd| {
    let eth_rpc_url = next_http_rpc_endpoint();

    // Call `cast rpc eth_getBlockByNumber 0x123 false`
    cmd.args(["rpc", "--rpc-url", eth_rpc_url.as_str(), "eth_getBlockByNumber", "0x123", "false", "--json"])
    .assert_json_stdout(str![[r#"
{
  "hash": "0xc5dab4e189004a1312e9db43a40abb2de91ad7dd25e75880bf36016d8e9df524",
  "parentHash": "0x7abfd11e862ccde76d6ea8ee20978aac26f4bcb55de1188cc0335be13e817017",
  "sha3Uncles": "0x1dcc4de8dec75d7aab85b567b6ccd41ad312451b948a7413f0a142fd40d49347",
  "miner": "0xbb7b8287f3f0a933474a79eae42cbca977791171",
  "stateRoot": "0x3fe6bd17aa85376c7d566df97d9f2e536f37f7a87abb3a6f9e2891cf9442f2e4",
  "transactionsRoot": "0x56e81f171bcc55a6ff8345e692c0f86e5b48e01b996cadc001622fb5e363b421",
  "receiptsRoot": "0x56e81f171bcc55a6ff8345e692c0f86e5b48e01b996cadc001622fb5e363b421",
  "logsBloom": "0x00000000000000000000000000000000000000000000000000000000000000000000000000000000000000000000000000000000000000000000000000000000000000000000000000000000000000000000000000000000000000000000000000000000000000000000000000000000000000000000000000000000000000000000000000000000000000000000000000000000000000000000000000000000000000000000000000000000000000000000000000000000000000000000000000000000000000000000000000000000000000000000000000000000000000000000000000000000000000000000000000000000000000000000000000000000",
  "difficulty": "0x494433b31",
  "number": "0x123",
  "gasLimit": "0x1388",
  "gasUsed": "0x0",
  "timestamp": "0x55ba4564",
  "extraData": "0x476574682f4c5649562f76312e302e302f6c696e75782f676f312e342e32",
  "mixHash": "0x943056aa305aa6d22a3c06110942980342d1f4d4b11c17711961436a0f963ea0",
  "nonce": "0x29d6547c196e00e0",
  "size": "0x220",
  "uncles": [],
  "transactions": []
}

"#]]);
});

// test for cast_rpc with raw params
casttest!(rpc_raw_params, |_prj, cmd| {
    let eth_rpc_url = next_http_rpc_endpoint();

    // Call `cast rpc eth_getBlockByNumber --raw '["0x123", false]'`
    cmd.args([
        "rpc",
        "--rpc-url",
        eth_rpc_url.as_str(),
        "eth_getBlockByNumber",
        "--raw",
        r#"["0x123", false]"#,
    ])
    .assert_json_stdout(str![[r#"
{"number":"0x123","hash":"0xc5dab4e189004a1312e9db43a40abb2de91ad7dd25e75880bf36016d8e9df524","transactions":[],"logsBloom":"0x00000000000000000000000000000000000000000000000000000000000000000000000000000000000000000000000000000000000000000000000000000000000000000000000000000000000000000000000000000000000000000000000000000000000000000000000000000000000000000000000000000000000000000000000000000000000000000000000000000000000000000000000000000000000000000000000000000000000000000000000000000000000000000000000000000000000000000000000000000000000000000000000000000000000000000000000000000000000000000000000000000000000000000000000000000000","receiptsRoot":"0x56e81f171bcc55a6ff8345e692c0f86e5b48e01b996cadc001622fb5e363b421","extraData":"0x476574682f4c5649562f76312e302e302f6c696e75782f676f312e342e32","nonce":"0x29d6547c196e00e0","miner":"0xbb7b8287f3f0a933474a79eae42cbca977791171","difficulty":"0x494433b31","gasLimit":"0x1388","gasUsed":"0x0","uncles":[],"sha3Uncles":"0x1dcc4de8dec75d7aab85b567b6ccd41ad312451b948a7413f0a142fd40d49347","size":"0x220","transactionsRoot":"0x56e81f171bcc55a6ff8345e692c0f86e5b48e01b996cadc001622fb5e363b421","stateRoot":"0x3fe6bd17aa85376c7d566df97d9f2e536f37f7a87abb3a6f9e2891cf9442f2e4","mixHash":"0x943056aa305aa6d22a3c06110942980342d1f4d4b11c17711961436a0f963ea0","parentHash":"0x7abfd11e862ccde76d6ea8ee20978aac26f4bcb55de1188cc0335be13e817017","timestamp":"0x55ba4564"}

"#]]);
});

// test for cast_rpc with direct params
casttest!(rpc_raw_params_stdin, |_prj, cmd| {
    let eth_rpc_url = next_http_rpc_endpoint();

    // Call `echo "\n[\n\"0x123\",\nfalse\n]\n" | cast rpc  eth_getBlockByNumber --raw
    cmd.args(["rpc", "--rpc-url", eth_rpc_url.as_str(), "eth_getBlockByNumber", "--raw"]).stdin(
        |mut stdin| {
            stdin.write_all(b"\n[\n\"0x123\",\nfalse\n]\n").unwrap();
        },
    )
    .assert_json_stdout(str![[r#"
{"number":"0x123","hash":"0xc5dab4e189004a1312e9db43a40abb2de91ad7dd25e75880bf36016d8e9df524","transactions":[],"logsBloom":"0x00000000000000000000000000000000000000000000000000000000000000000000000000000000000000000000000000000000000000000000000000000000000000000000000000000000000000000000000000000000000000000000000000000000000000000000000000000000000000000000000000000000000000000000000000000000000000000000000000000000000000000000000000000000000000000000000000000000000000000000000000000000000000000000000000000000000000000000000000000000000000000000000000000000000000000000000000000000000000000000000000000000000000000000000000000000","receiptsRoot":"0x56e81f171bcc55a6ff8345e692c0f86e5b48e01b996cadc001622fb5e363b421","extraData":"0x476574682f4c5649562f76312e302e302f6c696e75782f676f312e342e32","nonce":"0x29d6547c196e00e0","miner":"0xbb7b8287f3f0a933474a79eae42cbca977791171","difficulty":"0x494433b31","gasLimit":"0x1388","gasUsed":"0x0","uncles":[],"sha3Uncles":"0x1dcc4de8dec75d7aab85b567b6ccd41ad312451b948a7413f0a142fd40d49347","size":"0x220","transactionsRoot":"0x56e81f171bcc55a6ff8345e692c0f86e5b48e01b996cadc001622fb5e363b421","stateRoot":"0x3fe6bd17aa85376c7d566df97d9f2e536f37f7a87abb3a6f9e2891cf9442f2e4","mixHash":"0x943056aa305aa6d22a3c06110942980342d1f4d4b11c17711961436a0f963ea0","parentHash":"0x7abfd11e862ccde76d6ea8ee20978aac26f4bcb55de1188cc0335be13e817017","timestamp":"0x55ba4564"}

"#]]);
});

// checks `cast calldata` can handle arrays
casttest!(calldata_array, |_prj, cmd| {
    cmd.args(["calldata", "propose(string[])", "[\"\"]"]).assert_success().stdout_eq(str![[r#"
0xcde2baba0000000000000000000000000000000000000000000000000000000000000020000000000000000000000000000000000000000000000000000000000000000100000000000000000000000000000000000000000000000000000000000000200000000000000000000000000000000000000000000000000000000000000000

"#]]);
});

// <https://github.com/foundry-rs/foundry/issues/2705>
casttest!(run_succeeds, |_prj, cmd| {
    let rpc = next_http_archive_rpc_url();
    cmd.args([
        "run",
        "-v",
        "0x2d951c5c95d374263ca99ad9c20c9797fc714330a8037429a3aa4c83d456f845",
        "--quick",
        "--rpc-url",
        rpc.as_str(),
    ])
    .assert_success()
    .stdout_eq(str![[r#"
...
Transaction successfully executed.
[GAS]

"#]]);
});

// tests that `cast --to-base` commands are working correctly.
casttest!(to_base, |_prj, cmd| {
    let values = [
        "1",
        "100",
        "100000",
        "115792089237316195423570985008687907853269984665640564039457584007913129639935",
        "0xffffffffffffffffffffffffffffffffffffffffffffffffffffffffffffffff",
        "-1",
        "-100",
        "-100000",
        "-57896044618658097711785492504343953926634992332820282019728792003956564819968",
    ];
    for value in values {
        for subcmd in ["--to-base", "--to-hex", "--to-dec"] {
            if subcmd == "--to-base" {
                for base in ["bin", "oct", "dec", "hex"] {
                    cmd.cast_fuse().args([subcmd, value, base]);
                    assert!(!cmd.assert_success().get_output().stdout_lossy().trim().is_empty());
                }
            } else {
                cmd.cast_fuse().args([subcmd, value]);
                assert!(!cmd.assert_success().get_output().stdout_lossy().trim().is_empty());
            }
        }
    }
});

// tests that revert reason is only present if transaction has reverted.
casttest!(receipt_revert_reason, |_prj, cmd| {
    let rpc = next_http_archive_rpc_url();

    // <https://etherscan.io/tx/0x44f2aaa351460c074f2cb1e5a9e28cbc7d83f33e425101d2de14331c7b7ec31e>
    cmd.args([
        "receipt",
        "0x44f2aaa351460c074f2cb1e5a9e28cbc7d83f33e425101d2de14331c7b7ec31e",
        "--rpc-url",
        rpc.as_str(),
    ])
    .assert_success()
    .stdout_eq(str![[r#"

blockHash            0x2cfe65be49863676b6dbc04d58176a14f39b123f1e2f4fea0383a2d82c2c50d0
blockNumber          16239315
contractAddress      
cumulativeGasUsed    10743428
effectiveGasPrice    10539984136
from                 0x199D5ED7F45F4eE35960cF22EAde2076e95B253F
gasUsed              21000
logs                 []
logsBloom            0x00000000000000000000000000000000000000000000000000000000000000000000000000000000000000000000000000000000000000000000000000000000000000000000000000000000000000000000000000000000000000000000000000000000000000000000000000000000000000000000000000000000000000000000000000000000000000000000000000000000000000000000000000000000000000000000000000000000000000000000000000000000000000000000000000000000000000000000000000000000000000000000000000000000000000000000000000000000000000000000000000000000000000000000000000000000
root                 
status               1 (success)
transactionHash      0x44f2aaa351460c074f2cb1e5a9e28cbc7d83f33e425101d2de14331c7b7ec31e
transactionIndex     116
type                 0
blobGasPrice         
blobGasUsed          
to                   0x91da5bf3F8Eb72724E6f50Ec6C3D199C6355c59c

"#]]);

    let rpc = next_http_archive_rpc_url();

    // <https://etherscan.io/tx/0x0e07d8b53ed3d91314c80e53cf25bcde02084939395845cbb625b029d568135c>
    cmd.cast_fuse()
        .args([
            "receipt",
            "0x0e07d8b53ed3d91314c80e53cf25bcde02084939395845cbb625b029d568135c",
            "--rpc-url",
            rpc.as_str(),
        ])
        .assert_success()
        .stdout_eq(str![[r#"

blockHash            0x883f974b17ca7b28cb970798d1c80f4d4bb427473dc6d39b2a7fe24edc02902d
blockNumber          14839405
contractAddress      
cumulativeGasUsed    20273649
effectiveGasPrice    21491736378
from                 0x3cF412d970474804623bb4e3a42dE13F9bCa5436
gasUsed              24952
logs                 []
logsBloom            0x00000000000000000000000000000000000000000000000000000000000000000000000000000000000000000000000000000000000000000000000000000000000000000000000000000000000000000000000000000000000000000000000000000000000000000000000000000000000000000000000000000000000000000000000000000000000000000000000000000000000000000000000000000000000000000000000000000000000000000000000000000000000000000000000000000000000000000000000000000000000000000000000000000000000000000000000000000000000000000000000000000000000000000000000000000000
root                 
status               0 (failed)
transactionHash      0x0e07d8b53ed3d91314c80e53cf25bcde02084939395845cbb625b029d568135c
transactionIndex     173
type                 2
blobGasPrice         
blobGasUsed          
to                   0x68b3465833fb72A70ecDF485E0e4C7bD8665Fc45
revertReason         [..]Transaction too old, data: "0x08c379a0000000000000000000000000000000000000000000000000000000000000002000000000000000000000000000000000000000000000000000000000000000135472616e73616374696f6e20746f6f206f6c6400000000000000000000000000"

"#]]);
});

// tests that the revert reason is loaded using the correct `from` address.
casttest!(revert_reason_from, |_prj, cmd| {
    let rpc = next_rpc_endpoint(NamedChain::Sepolia);
    // https://sepolia.etherscan.io/tx/0x10ee70cf9f5ced5c515e8d53bfab5ea9f5c72cd61b25fba455c8355ee286c4e4
    cmd.args([
        "receipt",
        "0x10ee70cf9f5ced5c515e8d53bfab5ea9f5c72cd61b25fba455c8355ee286c4e4",
        "--rpc-url",
        rpc.as_str(),
    ])
    .assert_success()
    .stdout_eq(str![[r#"

blockHash            0x32663d7730c9ea8e1de6d99854483e25fcc05bb56c91c0cc82f9f04944fbffc1
blockNumber          7823353
contractAddress      
cumulativeGasUsed    7500797
effectiveGasPrice    14296851013
from                 0x3583fF95f96b356d716881C871aF7Eb55ea34a93
gasUsed              25815
logs                 []
logsBloom            0x00000000000000000000000000000000000000000000000000000000000000000000000000000000000000000000000000000000000000000000000000000000000000000000000000000000000000000000000000000000000000000000000000000000000000000000000000000000000000000000000000000000000000000000000000000000000000000000000000000000000000000000000000000000000000000000000000000000000000000000000000000000000000000000000000000000000000000000000000000000000000000000000000000000000000000000000000000000000000000000000000000000000000000000000000000000
root                 
status               0 (failed)
transactionHash      0x10ee70cf9f5ced5c515e8d53bfab5ea9f5c72cd61b25fba455c8355ee286c4e4
transactionIndex     96
type                 0
blobGasPrice         
blobGasUsed          
to                   0x91b5d4111a4C038153b24e31F75ccdC47123595d
revertReason         Counter is too large, data: "0x08c379a000000000000000000000000000000000000000000000000000000000000000200000000000000000000000000000000000000000000000000000000000000014436f756e74657220697320746f6f206c61726765000000000000000000000000"

"#]]);
});

// tests that `cast --parse-bytes32-address` command is working correctly.
casttest!(parse_bytes32_address, |_prj, cmd| {
    cmd.args([
        "--parse-bytes32-address",
        "0x000000000000000000000000d8da6bf26964af9d7eed9e03e53415d37aa96045",
    ])
    .assert_success()
    .stdout_eq(str![[r#"
0xd8dA6BF26964aF9D7eEd9e03E53415D37aA96045

"#]]);
});

casttest!(access_list, |_prj, cmd| {
    let rpc = next_http_rpc_endpoint();
    cmd.args([
        "access-list",
        "0xbb2b8038a1640196fbe3e38816f3e67cba72d940",
        "skim(address)",
        "0xbb2b8038a1640196fbe3e38816f3e67cba72d940",
        "--rpc-url",
        rpc.as_str(),
        "--gas-limit", // need to set this for alchemy.io to avoid "intrinsic gas too low" error
        "100000",
    ])
    .assert_success()
    .stdout_eq(str![[r#"
[GAS]
access list:
- address: [..]
  keys:
...
- address: [..]
  keys:
...
- address: [..]
  keys:
...

"#]]);
});

casttest!(logs_topics, |_prj, cmd| {
    let rpc = next_http_archive_rpc_url();
    cmd.args([
        "logs",
        "--rpc-url",
        rpc.as_str(),
        "--from-block",
        "12421181",
        "--to-block",
        "12421182",
        "0xddf252ad1be2c89b69c2b068fc378daa952ba7f163c4a11628f55a4df523b3ef",
        "0x000000000000000000000000ab5801a7d398351b8be11c439e05c5b3259aec9b",
    ])
    .assert_success()
    .stdout_eq(file!["../fixtures/cast_logs.stdout"]);
});

casttest!(logs_topic_2, |_prj, cmd| {
    let rpc = next_http_archive_rpc_url();
    cmd.args([
        "logs",
        "--rpc-url",
        rpc.as_str(),
        "--from-block",
        "12421181",
        "--to-block",
        "12421182",
        "0xddf252ad1be2c89b69c2b068fc378daa952ba7f163c4a11628f55a4df523b3ef",
        "",
        "0x00000000000000000000000068a99f89e475a078645f4bac491360afe255dff1", /* Filter on the
                                                                               * `to` address */
    ])
    .assert_success()
    .stdout_eq(file!["../fixtures/cast_logs.stdout"]);
});

casttest!(logs_sig, |_prj, cmd| {
    let rpc = next_http_archive_rpc_url();
    cmd.args([
        "logs",
        "--rpc-url",
        rpc.as_str(),
        "--from-block",
        "12421181",
        "--to-block",
        "12421182",
        "Transfer(address indexed from, address indexed to, uint256 value)",
        "0xAb5801a7D398351b8bE11C439e05C5B3259aeC9B",
    ])
    .assert_success()
    .stdout_eq(file!["../fixtures/cast_logs.stdout"]);
});

casttest!(logs_sig_2, |_prj, cmd| {
    let rpc = next_http_archive_rpc_url();
    cmd.args([
        "logs",
        "--rpc-url",
        rpc.as_str(),
        "--from-block",
        "12421181",
        "--to-block",
        "12421182",
        "Transfer(address indexed from, address indexed to, uint256 value)",
        "",
        "0x68A99f89E475a078645f4BAC491360aFe255Dff1",
    ])
    .assert_success()
    .stdout_eq(file!["../fixtures/cast_logs.stdout"]);
});

casttest!(mktx, |_prj, cmd| {
    cmd.args([
        "mktx",
        "--private-key",
        "0x0000000000000000000000000000000000000000000000000000000000000001",
        "--chain",
        "1",
        "--nonce",
        "0",
        "--value",
        "100",
        "--gas-limit",
        "21000",
        "--gas-price",
        "10000000000",
        "--priority-gas-price",
        "1000000000",
        "0x0000000000000000000000000000000000000001",
    ]).assert_success().stdout_eq(str![[r#"
0x02f86b0180843b9aca008502540be4008252089400000000000000000000000000000000000000016480c001a070d55e79ed3ac9fc8f51e78eb91fd054720d943d66633f2eb1bc960f0126b0eca052eda05a792680de3181e49bab4093541f75b49d1ecbe443077b3660c836016a

"#]]);
});

// ensure recipient or code is required
casttest!(mktx_requires_to, |_prj, cmd| {
    cmd.args([
        "mktx",
        "--private-key",
        "0x0000000000000000000000000000000000000000000000000000000000000001",
        "--chain",
        "1",
    ]);
    cmd.assert_failure().stderr_eq(str![[r#"
Error: Must specify a recipient address or contract code to deploy

"#]]);
});

casttest!(mktx_signer_from_mismatch, |_prj, cmd| {
    cmd.args([
        "mktx",
        "--private-key",
        "0x0000000000000000000000000000000000000000000000000000000000000001",
        "--from",
        "0x0000000000000000000000000000000000000001",
        "--chain",
        "1",
        "0x0000000000000000000000000000000000000001",
    ]);
    cmd.assert_failure().stderr_eq(str![[r#"
Error: The specified sender via CLI/env vars does not match the sender configured via
the hardware wallet's HD Path.
Please use the `--hd-path <PATH>` parameter to specify the BIP32 Path which
corresponds to the sender, or let foundry automatically detect it by not specifying any sender address.

"#]]);
});

casttest!(mktx_signer_from_match, |_prj, cmd| {
    cmd.args([
        "mktx",
        "--private-key",
        "0x0000000000000000000000000000000000000000000000000000000000000001",
        "--from",
        "0x7E5F4552091A69125d5DfCb7b8C2659029395Bdf",
        "--chain",
        "1",
        "--nonce",
        "0",
        "--gas-limit",
        "21000",
        "--gas-price",
        "10000000000",
        "--priority-gas-price",
        "1000000000",
        "0x0000000000000000000000000000000000000001",
    ]).assert_success().stdout_eq(str![[r#"
0x02f86b0180843b9aca008502540be4008252089400000000000000000000000000000000000000018080c001a0cce9a61187b5d18a89ecd27ec675e3b3f10d37f165627ef89a15a7fe76395ce8a07537f5bffb358ffbef22cda84b1c92f7211723f9e09ae037e81686805d3e5505

"#]]);
});

casttest!(mktx_raw_unsigned, |_prj, cmd| {
    cmd.args([
        "mktx",
        "--from",
        "0x7E5F4552091A69125d5DfCb7b8C2659029395Bdf",
        "--chain",
        "1",
        "--nonce",
        "0",
        "--gas-limit",
        "21000",
        "--gas-price",
        "10000000000",
        "--priority-gas-price",
        "1000000000",
        "0x0000000000000000000000000000000000000001",
        "--raw-unsigned",
    ])
    .assert_success()
    .stdout_eq(str![[
        r#"0x02e80180843b9aca008502540be4008252089400000000000000000000000000000000000000018080c0

"#
    ]]);
});

<<<<<<< HEAD
casttest!(mktx_ethsign, async |_prj, cmd| {
    let (_api, handle) = anvil::spawn(NodeConfig::test()).await;
    let rpc = handle.http_endpoint();
    cmd.args([
        "mktx",
        "--from",
        "0xf39Fd6e51aad88F6F4ce6aB8827279cffFb92266",
        "--chain",
        "31337",
        "--nonce",
        "0",
        "--gas-limit",
        "21000",
        "--gas-price",
        "10000000000",
        "--priority-gas-price",
        "1000000000",
        "0x0000000000000000000000000000000000000001",
        "--ethsign",
        "--rpc-url",
        rpc.as_str(),
    ])
    .assert_success()
    .stdout_eq(str![[
        r#"
0x02f86d827a6980843b9aca008502540be4008252089400000000000000000000000000000000000000018080c001a0b8eeb1ded87b085859c510c5692bed231e3ee8b068ccf71142bbf28da0e95987a07813b676a248ae8055f28495021d78dee6695479d339a6ad9d260d9eaf20674c

"#
    ]]);
});

// tests that the raw encoded transaction is returned
casttest!(tx_raw, |_prj, cmd| {
    let rpc = next_http_rpc_endpoint();

    // <https://etherscan.io/getRawTx?tx=0x44f2aaa351460c074f2cb1e5a9e28cbc7d83f33e425101d2de14331c7b7ec31e>
=======
casttest!(mktx_raw_unsigned_no_from_missing_chain, async |_prj, cmd| {
    // As chain is not provided, a query is made to the provider to get the chain id, before the tx
    // is built. Anvil is configured to use chain id 1 so that the produced tx will be the same
    // as in the `mktx_raw_unsigned` test.
    let (_, handle) = anvil::spawn(NodeConfig::test().with_chain_id(Some(1u64))).await;
>>>>>>> 54d25611
    cmd.args([
        "mktx",
        "--nonce",
        "0",
        "--gas-limit",
        "21000",
        "--gas-price",
        "10000000000",
        "--priority-gas-price",
        "1000000000",
        "0x0000000000000000000000000000000000000001",
        "--raw-unsigned",
        "--rpc-url",
        &handle.http_endpoint(),
    ])
    .assert_success()
    .stdout_eq(str![[
        r#"0x02e80180843b9aca008502540be4008252089400000000000000000000000000000000000000018080c0

"#
    ]]);
});

casttest!(mktx_raw_unsigned_no_from_missing_gas_pricing, async |_prj, cmd| {
    let (_, handle) = anvil::spawn(NodeConfig::test()).await;
    cmd.args([
        "mktx",
        "--nonce",
        "0",
        "0x0000000000000000000000000000000000000001",
        "--raw-unsigned",
        "--rpc-url",
        &handle.http_endpoint(),
    ])
    .assert_success()
    .stdout_eq(str![[
        r#"0x02e5827a69800184773594018252089400000000000000000000000000000000000000018080c0

"#
    ]]);
});

casttest!(mktx_raw_unsigned_no_from_missing_nonce, |_prj, cmd| {
    cmd.args([
        "mktx",
        "--chain",
        "1",
        "--gas-limit",
        "21000", 
        "--gas-price",
        "20000000000",
        "0x742d35Cc6634C0532925a3b8D6Ac6F67C9c2b7FD",
        "--raw-unsigned",
    ])
    .assert_failure()
    .stderr_eq(str![[
        r#"Error: Missing required parameters for raw unsigned transaction. When --from is not provided, you must specify: --nonce

"#
    ]]);
});

casttest!(mktx_ethsign, async |_prj, cmd| {
    let (_api, handle) = anvil::spawn(NodeConfig::test()).await;
    let rpc = handle.http_endpoint();
    cmd.args([
        "mktx",
        "--from",
        "0xf39Fd6e51aad88F6F4ce6aB8827279cffFb92266",
        "--chain",
        "31337",
        "--nonce",
        "0",
        "--gas-limit",
        "21000",
        "--gas-price",
        "10000000000",
        "--priority-gas-price",
        "1000000000",
        "0x0000000000000000000000000000000000000001",
        "--ethsign",
        "--rpc-url",
        rpc.as_str(),
    ])
    .assert_success()
    .stdout_eq(str![[
        r#"
0x02f86d827a6980843b9aca008502540be4008252089400000000000000000000000000000000000000018080c001a0b8eeb1ded87b085859c510c5692bed231e3ee8b068ccf71142bbf28da0e95987a07813b676a248ae8055f28495021d78dee6695479d339a6ad9d260d9eaf20674c

"#
    ]]);
});

// tests that the raw encoded transaction is returned
casttest!(tx_raw, |_prj, cmd| {
    let rpc = next_http_rpc_endpoint();

    // <https://etherscan.io/getRawTx?tx=0x44f2aaa351460c074f2cb1e5a9e28cbc7d83f33e425101d2de14331c7b7ec31e>
    cmd.args([
        "tx",
        "0x44f2aaa351460c074f2cb1e5a9e28cbc7d83f33e425101d2de14331c7b7ec31e",
        "raw",
        "--rpc-url",
        rpc.as_str(),
    ]).assert_success().stdout_eq(str![[r#"
0xf86d824c548502743b65088275309491da5bf3f8eb72724e6f50ec6c3d199c6355c59c87a0a73f33e9e4cc8025a0428518b1748a08bbeb2392ea055b418538944d30adfc2accbbfa8362a401d3a4a07d6093ab2580efd17c11b277de7664fce56e6953cae8e925bec3313399860470

"#]]);

    // <https://etherscan.io/getRawTx?tx=0x44f2aaa351460c074f2cb1e5a9e28cbc7d83f33e425101d2de14331c7b7ec31e>
    cmd.cast_fuse().args([
        "tx",
        "0x44f2aaa351460c074f2cb1e5a9e28cbc7d83f33e425101d2de14331c7b7ec31e",
        "--raw",
        "--rpc-url",
        rpc.as_str(),
    ]).assert_success().stdout_eq(str![[r#"
0xf86d824c548502743b65088275309491da5bf3f8eb72724e6f50ec6c3d199c6355c59c87a0a73f33e9e4cc8025a0428518b1748a08bbeb2392ea055b418538944d30adfc2accbbfa8362a401d3a4a07d6093ab2580efd17c11b277de7664fce56e6953cae8e925bec3313399860470

"#]]);
});

casttest!(tx_using_sender_and_nonce, |_prj, cmd| {
    let rpc = "https://reth-ethereum.ithaca.xyz/rpc";
    // <https://etherscan.io/tx/0x5bcd22734cca2385dc25b2d38a3d33a640c5961bd46d390dff184c894204b594>
    let args = vec![
        "tx",
        "--from",
        "0x4648451b5F87FF8F0F7D622bD40574bb97E25980",
        "--nonce",
        "113642",
        "--rpc-url",
        rpc,
    ];
    cmd.args(args).assert_success().stdout_eq(str![[r#"

blockHash            0x29518c1cea251b1bda5949a9b039722604ec1fb99bf9d8124cfe001c95a50bdc
blockNumber          22287055
from                 0x4648451b5F87FF8F0F7D622bD40574bb97E25980
transactionIndex     230
effectiveGasPrice    363392048

accessList           []
chainId              1
gasLimit             350000
hash                 0x5bcd22734cca2385dc25b2d38a3d33a640c5961bd46d390dff184c894204b594
input                0xa9059cbb000000000000000000000000568766d218d82333dd4dae933ddfcda5da26625000000000000000000000000000000000000000000000000000000000cc3ed109
maxFeePerGas         675979146
maxPriorityFeePerGas 1337
nonce                113642
r                    0x1e92d3e1ca69109a1743fc4b3cf9dff58630bc9f429cea3c3fe311506264e36c
s                    0x793947d4bbdce56a1a5b2b3525c46f01569414a22355f4883b5429668ab0f51a
to                   0xdAC17F958D2ee523a2206206994597C13D831ec7
type                 2
value                0
yParity              1
...
"#]]);
});

// ensure receipt or code is required
casttest!(send_requires_to, |_prj, cmd| {
    cmd.args([
        "send",
        "--private-key",
        "0x0000000000000000000000000000000000000000000000000000000000000001",
        "--chain",
        "1",
    ]);
    cmd.assert_failure().stderr_eq(str![[r#"
Error: Must specify a recipient address or contract code to deploy

"#]]);
});

// <https://github.com/foundry-rs/foundry/issues/9918>
casttest!(send_7702_conflicts_with_create, |_prj, cmd| {
    cmd.args([
        "send", "--private-key", "0xac0974bec39a17e36ba4a6b4d238ff944bacb478cbed5efcae784d7bf4f2ff80" ,"--auth", "0xf85c827a6994f39fd6e51aad88f6f4ce6ab8827279cfffb922668001a03e1a66234e71242afcc7bc46c8950c3b2997b102db257774865f1232d2e7bf48a045e252dad189b27b2306792047745eba86bff0dd18aca813dbf3fba8c4e94576", "--create",  "0x60806040523373ffffffffffffffffffffffffffffffffffffffff163273ffffffffffffffffffffffffffffffffffffffff1614610072576040517f08c379a0000000000000000000000000000000000000000000000000000000008152600401610069906100e5565b60405180910390fd5b3373ffffffffffffffffffffffffffffffffffffffff16ff5b5f82825260208201905092915050565b7f74782e6f726967696e203d3d206d73672e73656e6465720000000000000000005f82015250565b5f6100cf60178361008b565b91506100da8261009b565b602082019050919050565b5f6020820190508181035f8301526100fc816100c3565b905091905056fe"
    ]);
    cmd.assert_failure().stderr_eq(str![[r#"
Error: EIP-7702 transactions can't be CREATE transactions and require a destination address

"#]]);
});

casttest!(storage, |_prj, cmd| {
    let rpc = next_http_archive_rpc_url();
    cmd.args(["storage", "vitalik.eth", "1", "--rpc-url", &rpc]).assert_success().stdout_eq(str![
        [r#"
0x0000000000000000000000000000000000000000000000000000000000000000

"#]
    ]);

    let rpc = next_http_archive_rpc_url();
    cmd.cast_fuse()
        .args(["storage", "vitalik.eth", "0x01", "--rpc-url", &rpc])
        .assert_success()
        .stdout_eq(str![[r#"
0x0000000000000000000000000000000000000000000000000000000000000000

"#]]);

    let rpc = next_http_archive_rpc_url();
    let usdt = "0xdac17f958d2ee523a2206206994597c13d831ec7";
    let decimals_slot = "0x09";
    cmd.cast_fuse()
        .args(["storage", usdt, decimals_slot, "--rpc-url", &rpc])
        .assert_success()
        .stdout_eq(str![[r#"
0x0000000000000000000000000000000000000000000000000000000000000006

"#]]);

    let rpc = next_http_archive_rpc_url();
    let total_supply_slot = "0x01";
    let block_before = "4634747";
    let block_after = "4634748";
    cmd.cast_fuse()
        .args(["storage", usdt, total_supply_slot, "--rpc-url", &rpc, "--block", block_before])
        .assert_success()
        .stdout_eq(str![[r#"
0x0000000000000000000000000000000000000000000000000000000000000000

"#]]);

    let rpc = next_http_archive_rpc_url();
    cmd.cast_fuse()
        .args(["storage", usdt, total_supply_slot, "--rpc-url", &rpc, "--block", block_after])
        .assert_success()
        .stdout_eq(str![[r#"
0x000000000000000000000000000000000000000000000000000000174876e800

"#]]);
});

// <https://github.com/foundry-rs/foundry/issues/6319>
casttest!(storage_layout_simple, |_prj, cmd| {
    cmd.args([
        "storage",
        "--rpc-url",
        next_http_archive_rpc_url().as_str(),
        "--block",
        "21034138",
        "--etherscan-api-key",
        next_etherscan_api_key().as_str(),
        "0x13b0D85CcB8bf860b6b79AF3029fCA081AE9beF2",
    ])
    .assert_success()
    .stdout_eq(str![[r#"

╭---------+---------+------+--------+-------+-------+--------------------------------------------------------------------+-----------------------------------------------╮
| Name    | Type    | Slot | Offset | Bytes | Value | Hex Value                                                          | Contract                                      |
+========================================================================================================================================================================+
| _owner  | address | 0    | 0      | 20    | 0     | 0x0000000000000000000000000000000000000000000000000000000000000000 | contracts/Create2Deployer.sol:Create2Deployer |
|---------+---------+------+--------+-------+-------+--------------------------------------------------------------------+-----------------------------------------------|
| _paused | bool    | 0    | 20     | 1     | 0     | 0x0000000000000000000000000000000000000000000000000000000000000000 | contracts/Create2Deployer.sol:Create2Deployer |
╰---------+---------+------+--------+-------+-------+--------------------------------------------------------------------+-----------------------------------------------╯


"#]]);
});

// <https://github.com/foundry-rs/foundry/pull/9332>
casttest!(storage_layout_simple_json, |_prj, cmd| {
    cmd.args([
        "storage",
        "--rpc-url",
        next_http_archive_rpc_url().as_str(),
        "--block",
        "21034138",
        "--etherscan-api-key",
        next_etherscan_api_key().as_str(),
        "0x13b0D85CcB8bf860b6b79AF3029fCA081AE9beF2",
        "--json",
    ])
    .assert_success()
    .stdout_eq(file!["../fixtures/storage_layout_simple.json": Json]);
});

// <https://github.com/foundry-rs/foundry/issues/6319>
casttest!(storage_layout_complex, |_prj, cmd| {
    cmd.args([
        "storage",
        "--rpc-url",
        next_http_archive_rpc_url().as_str(),
        "--block",
        "21034138",
        "--etherscan-api-key",
        next_etherscan_api_key().as_str(),
        "0xBA12222222228d8Ba445958a75a0704d566BF2C8",
    ])
    .assert_success()
    .stdout_eq(str![[r#"

╭-------------------------------+--------------------------------------------------------------------+------+--------+-------+--------------------------------------------------+--------------------------------------------------------------------+---------------------------------╮
| Name                          | Type                                                               | Slot | Offset | Bytes | Value                                            | Hex Value                                                          | Contract                        |
+======================================================================================================================================================================================================================================================================================+
| _status                       | uint256                                                            | 0    | 0      | 32    | 1                                                | 0x0000000000000000000000000000000000000000000000000000000000000001 | contracts/vault/Vault.sol:Vault |
|-------------------------------+--------------------------------------------------------------------+------+--------+-------+--------------------------------------------------+--------------------------------------------------------------------+---------------------------------|
| _generalPoolsBalances         | mapping(bytes32 => struct EnumerableMap.IERC20ToBytes32Map)        | 1    | 0      | 32    | 0                                                | 0x0000000000000000000000000000000000000000000000000000000000000000 | contracts/vault/Vault.sol:Vault |
|-------------------------------+--------------------------------------------------------------------+------+--------+-------+--------------------------------------------------+--------------------------------------------------------------------+---------------------------------|
| _nextNonce                    | mapping(address => uint256)                                        | 2    | 0      | 32    | 0                                                | 0x0000000000000000000000000000000000000000000000000000000000000000 | contracts/vault/Vault.sol:Vault |
|-------------------------------+--------------------------------------------------------------------+------+--------+-------+--------------------------------------------------+--------------------------------------------------------------------+---------------------------------|
| _paused                       | bool                                                               | 3    | 0      | 1     | 0                                                | 0x0000000000000000000000000000000000000000000000000000000000000000 | contracts/vault/Vault.sol:Vault |
|-------------------------------+--------------------------------------------------------------------+------+--------+-------+--------------------------------------------------+--------------------------------------------------------------------+---------------------------------|
| _authorizer                   | contract IAuthorizer                                               | 3    | 1      | 20    | 549683469959765988649777481110995959958745616871 | 0x0000000000000000000000006048a8c631fb7e77eca533cf9c29784e482391e7 | contracts/vault/Vault.sol:Vault |
|-------------------------------+--------------------------------------------------------------------+------+--------+-------+--------------------------------------------------+--------------------------------------------------------------------+---------------------------------|
| _approvedRelayers             | mapping(address => mapping(address => bool))                       | 4    | 0      | 32    | 0                                                | 0x0000000000000000000000000000000000000000000000000000000000000000 | contracts/vault/Vault.sol:Vault |
|-------------------------------+--------------------------------------------------------------------+------+--------+-------+--------------------------------------------------+--------------------------------------------------------------------+---------------------------------|
| _isPoolRegistered             | mapping(bytes32 => bool)                                           | 5    | 0      | 32    | 0                                                | 0x0000000000000000000000000000000000000000000000000000000000000000 | contracts/vault/Vault.sol:Vault |
|-------------------------------+--------------------------------------------------------------------+------+--------+-------+--------------------------------------------------+--------------------------------------------------------------------+---------------------------------|
| _nextPoolNonce                | uint256                                                            | 6    | 0      | 32    | 1760                                             | 0x00000000000000000000000000000000000000000000000000000000000006e0 | contracts/vault/Vault.sol:Vault |
|-------------------------------+--------------------------------------------------------------------+------+--------+-------+--------------------------------------------------+--------------------------------------------------------------------+---------------------------------|
| _minimalSwapInfoPoolsBalances | mapping(bytes32 => mapping(contract IERC20 => bytes32))            | 7    | 0      | 32    | 0                                                | 0x0000000000000000000000000000000000000000000000000000000000000000 | contracts/vault/Vault.sol:Vault |
|-------------------------------+--------------------------------------------------------------------+------+--------+-------+--------------------------------------------------+--------------------------------------------------------------------+---------------------------------|
| _minimalSwapInfoPoolsTokens   | mapping(bytes32 => struct EnumerableSet.AddressSet)                | 8    | 0      | 32    | 0                                                | 0x0000000000000000000000000000000000000000000000000000000000000000 | contracts/vault/Vault.sol:Vault |
|-------------------------------+--------------------------------------------------------------------+------+--------+-------+--------------------------------------------------+--------------------------------------------------------------------+---------------------------------|
| _twoTokenPoolTokens           | mapping(bytes32 => struct TwoTokenPoolsBalance.TwoTokenPoolTokens) | 9    | 0      | 32    | 0                                                | 0x0000000000000000000000000000000000000000000000000000000000000000 | contracts/vault/Vault.sol:Vault |
|-------------------------------+--------------------------------------------------------------------+------+--------+-------+--------------------------------------------------+--------------------------------------------------------------------+---------------------------------|
| _poolAssetManagers            | mapping(bytes32 => mapping(contract IERC20 => address))            | 10   | 0      | 32    | 0                                                | 0x0000000000000000000000000000000000000000000000000000000000000000 | contracts/vault/Vault.sol:Vault |
|-------------------------------+--------------------------------------------------------------------+------+--------+-------+--------------------------------------------------+--------------------------------------------------------------------+---------------------------------|
| _internalTokenBalance         | mapping(address => mapping(contract IERC20 => uint256))            | 11   | 0      | 32    | 0                                                | 0x0000000000000000000000000000000000000000000000000000000000000000 | contracts/vault/Vault.sol:Vault |
╰-------------------------------+--------------------------------------------------------------------+------+--------+-------+--------------------------------------------------+--------------------------------------------------------------------+---------------------------------╯


"#]]);
});

casttest!(storage_layout_complex_proxy, |_prj, cmd| {
    cmd.args([
        "storage",
        "--rpc-url",
        next_rpc_endpoint(NamedChain::Sepolia).as_str(),
        "--block",
        "7857852",
        "--etherscan-api-key",
        next_etherscan_api_key().as_str(),
        "0xE2588A9CAb7Ea877206E35f615a39f84a64A7A3b",
        "--proxy",
        "0x29fcb43b46531bca003ddc8fcb67ffe91900c762"
    ])
    .assert_success()
    .stdout_eq(str![[r#"

╭----------------------------+-------------------------------------------------+------+--------+-------+--------------------------------------------------+--------------------------------------------------------------------+-----------------------------╮
| Name                       | Type                                            | Slot | Offset | Bytes | Value                                            | Hex Value                                                          | Contract                    |
+============================================================================================================================================================================================================================================================+
| singleton                  | address                                         | 0    | 0      | 20    | 239704109775411986678417050956533140837380441954 | 0x00000000000000000000000029fcb43b46531bca003ddc8fcb67ffe91900c762 | contracts/SafeL2.sol:SafeL2 |
|----------------------------+-------------------------------------------------+------+--------+-------+--------------------------------------------------+--------------------------------------------------------------------+-----------------------------|
| modules                    | mapping(address => address)                     | 1    | 0      | 32    | 0                                                | 0x0000000000000000000000000000000000000000000000000000000000000000 | contracts/SafeL2.sol:SafeL2 |
|----------------------------+-------------------------------------------------+------+--------+-------+--------------------------------------------------+--------------------------------------------------------------------+-----------------------------|
| owners                     | mapping(address => address)                     | 2    | 0      | 32    | 0                                                | 0x0000000000000000000000000000000000000000000000000000000000000000 | contracts/SafeL2.sol:SafeL2 |
|----------------------------+-------------------------------------------------+------+--------+-------+--------------------------------------------------+--------------------------------------------------------------------+-----------------------------|
| ownerCount                 | uint256                                         | 3    | 0      | 32    | 1                                                | 0x0000000000000000000000000000000000000000000000000000000000000001 | contracts/SafeL2.sol:SafeL2 |
|----------------------------+-------------------------------------------------+------+--------+-------+--------------------------------------------------+--------------------------------------------------------------------+-----------------------------|
| threshold                  | uint256                                         | 4    | 0      | 32    | 1                                                | 0x0000000000000000000000000000000000000000000000000000000000000001 | contracts/SafeL2.sol:SafeL2 |
|----------------------------+-------------------------------------------------+------+--------+-------+--------------------------------------------------+--------------------------------------------------------------------+-----------------------------|
| nonce                      | uint256                                         | 5    | 0      | 32    | 0                                                | 0x0000000000000000000000000000000000000000000000000000000000000000 | contracts/SafeL2.sol:SafeL2 |
|----------------------------+-------------------------------------------------+------+--------+-------+--------------------------------------------------+--------------------------------------------------------------------+-----------------------------|
| _deprecatedDomainSeparator | bytes32                                         | 6    | 0      | 32    | 0                                                | 0x0000000000000000000000000000000000000000000000000000000000000000 | contracts/SafeL2.sol:SafeL2 |
|----------------------------+-------------------------------------------------+------+--------+-------+--------------------------------------------------+--------------------------------------------------------------------+-----------------------------|
| signedMessages             | mapping(bytes32 => uint256)                     | 7    | 0      | 32    | 0                                                | 0x0000000000000000000000000000000000000000000000000000000000000000 | contracts/SafeL2.sol:SafeL2 |
|----------------------------+-------------------------------------------------+------+--------+-------+--------------------------------------------------+--------------------------------------------------------------------+-----------------------------|
| approvedHashes             | mapping(address => mapping(bytes32 => uint256)) | 8    | 0      | 32    | 0                                                | 0x0000000000000000000000000000000000000000000000000000000000000000 | contracts/SafeL2.sol:SafeL2 |
╰----------------------------+-------------------------------------------------+------+--------+-------+--------------------------------------------------+--------------------------------------------------------------------+-----------------------------╯


"#]]);
});

casttest!(storage_layout_complex_json, |_prj, cmd| {
    cmd.args([
        "storage",
        "--rpc-url",
        next_http_archive_rpc_url().as_str(),
        "--block",
        "21034138",
        "--etherscan-api-key",
        next_etherscan_api_key().as_str(),
        "0xBA12222222228d8Ba445958a75a0704d566BF2C8",
        "--json",
    ])
    .assert_success()
    .stdout_eq(file!["../fixtures/storage_layout_complex.json": Json]);
});

casttest!(balance, |_prj, cmd| {
    let rpc = next_http_rpc_endpoint();
    let usdt = "0xdac17f958d2ee523a2206206994597c13d831ec7";

    let usdt_result = cmd
        .args([
            "balance",
            "0x0000000000000000000000000000000000000000",
            "--erc20",
            usdt,
            "--rpc-url",
            &rpc,
        ])
        .assert_success()
        .get_output()
        .stdout_lossy()
        .trim()
        .to_string();

    let alias_result = cmd
        .cast_fuse()
        .args([
            "balance",
            "0x0000000000000000000000000000000000000000",
            "--erc721",
            usdt,
            "--rpc-url",
            &rpc,
        ])
        .assert_success()
        .get_output()
        .stdout_lossy()
        .trim()
        .to_string();

    assert_ne!(usdt_result, "0");
    assert_eq!(alias_result, usdt_result);
});

// tests that `cast interface` excludes the constructor
// <https://github.com/alloy-rs/core/issues/555>
casttest!(interface_no_constructor, |prj, cmd| {
    let interface = include_str!("../fixtures/interface.json");

    let path = prj.root().join("interface.json");
    fs::write(&path, interface).unwrap();
    // Call `cast find-block`
    cmd.arg("interface").arg(&path).assert_success().stdout_eq(str![[
        r#"// SPDX-License-Identifier: UNLICENSED
pragma solidity ^0.8.4;

library IIntegrationManager {
    type SpendAssetsHandleType is uint8;
}

interface Interface {
    function getIntegrationManager() external view returns (address integrationManager_);
    function lend(address _vaultProxy, bytes memory, bytes memory _assetData) external;
    function parseAssetsForAction(address, bytes4 _selector, bytes memory _actionData)
        external
        view
        returns (
            IIntegrationManager.SpendAssetsHandleType spendAssetsHandleType_,
            address[] memory spendAssets_,
            uint256[] memory spendAssetAmounts_,
            address[] memory incomingAssets_,
            uint256[] memory minIncomingAssetAmounts_
        );
    function redeem(address _vaultProxy, bytes memory, bytes memory _assetData) external;
}

"#
    ]]);
});

// tests that fetches WETH interface from etherscan
// <https://etherscan.io/token/0xc02aaa39b223fe8d0a0e5c4f27ead9083c756cc2>
casttest!(fetch_weth_interface_from_etherscan, |_prj, cmd| {
    cmd.args([
        "interface",
        "--etherscan-api-key",
        &next_etherscan_api_key(),
        "0xc02aaa39b223fe8d0a0e5c4f27ead9083c756cc2",
    ])
    .assert_success()
    .stdout_eq(str![[r#"
// SPDX-License-Identifier: UNLICENSED
pragma solidity ^0.8.4;

interface WETH9 {
    event Approval(address indexed src, address indexed guy, uint256 wad);
    event Deposit(address indexed dst, uint256 wad);
    event Transfer(address indexed src, address indexed dst, uint256 wad);
    event Withdrawal(address indexed src, uint256 wad);

    fallback() external payable;

    function allowance(address, address) external view returns (uint256);
    function approve(address guy, uint256 wad) external returns (bool);
    function balanceOf(address) external view returns (uint256);
    function decimals() external view returns (uint8);
    function deposit() external payable;
    function name() external view returns (string memory);
    function symbol() external view returns (string memory);
    function totalSupply() external view returns (uint256);
    function transfer(address dst, uint256 wad) external returns (bool);
    function transferFrom(address src, address dst, uint256 wad) external returns (bool);
    function withdraw(uint256 wad) external;
}

"#]]);
});

casttest!(ens_namehash, |_prj, cmd| {
    cmd.args(["namehash", "emo.eth"]).assert_success().stdout_eq(str![[r#"
0x0a21aaf2f6414aa664deb341d1114351fdb023cad07bf53b28e57c26db681910

"#]]);
});

casttest!(ens_lookup, |_prj, cmd| {
    let eth_rpc_url = next_http_rpc_endpoint();
    cmd.args([
        "lookup-address",
        "0x28679A1a632125fbBf7A68d850E50623194A709E",
        "--rpc-url",
        &eth_rpc_url,
        "--verify",
    ])
    .assert_success()
    .stdout_eq(str![[r#"
emo.eth

"#]]);
});

casttest!(ens_resolve, |_prj, cmd| {
    let eth_rpc_url = next_http_rpc_endpoint();
    cmd.args(["resolve-name", "emo.eth", "--rpc-url", &eth_rpc_url, "--verify"])
        .assert_success()
        .stdout_eq(str![[r#"
0x28679A1a632125fbBf7A68d850E50623194A709E

"#]]);
});

casttest!(ens_resolve_no_dot_eth, |_prj, cmd| {
    let eth_rpc_url = next_http_rpc_endpoint();
    cmd.args(["resolve-name", "emo", "--rpc-url", &eth_rpc_url, "--verify"])
        .assert_failure()
        .stderr_eq(str![[r#"
Error: ENS resolver not found for name "emo"

"#]]);
});

casttest!(index7201, |_prj, cmd| {
    cmd.args(["index-erc7201", "example.main"]).assert_success().stdout_eq(str![[r#"
0x183a6125c38840424c4a85fa12bab2ab606c4b6d0e7cc73c0c06ba5300eab500

"#]]);
});

casttest!(index7201_unknown_formula_id, |_prj, cmd| {
    cmd.args(["index-erc7201", "test", "--formula-id", "unknown"]).assert_failure().stderr_eq(
        str![[r#"
Error: unsupported formula ID: unknown

"#]],
    );
});

casttest!(block_number, |_prj, cmd| {
    let eth_rpc_url = next_http_rpc_endpoint();
    let s = cmd
        .args(["block-number", "--rpc-url", eth_rpc_url.as_str()])
        .assert_success()
        .get_output()
        .stdout_lossy();
    assert!(s.trim().parse::<u64>().unwrap() > 0, "{s}")
});

casttest!(block_number_latest, |_prj, cmd| {
    let eth_rpc_url = next_http_rpc_endpoint();
    let s = cmd
        .args(["block-number", "--rpc-url", eth_rpc_url.as_str(), "latest"])
        .assert_success()
        .get_output()
        .stdout_lossy();
    assert!(s.trim().parse::<u64>().unwrap() > 0, "{s}")
});

casttest!(block_number_hash, |_prj, cmd| {
    let eth_rpc_url = next_http_rpc_endpoint();
    let s = cmd
        .args([
            "block-number",
            "--rpc-url",
            eth_rpc_url.as_str(),
            "0x88e96d4537bea4d9c05d12549907b32561d3bf31f45aae734cdc119f13406cb6",
        ])
        .assert_success()
        .get_output()
        .stdout_lossy();
    assert_eq!(s.trim().parse::<u64>().unwrap(), 1, "{s}")
});

// Tests that `cast --disable-block-gas-limit` commands are working correctly for BSC
// <https://github.com/foundry-rs/foundry/pull/9996>
// Equivalent transaction on Binance Smart Chain Testnet:
// <https://testnet.bscscan.com/tx/0x0db4f279fc4d47dca1e6ace180f45f50c5bf12e2b968f210c217f57031e02744>
casttest!(run_disable_block_gas_limit_check, |_prj, cmd| {
    let bsc_testnet_rpc_url = next_rpc_endpoint(NamedChain::BinanceSmartChainTestnet);

    let latest_block_json: serde_json::Value = serde_json::from_str(
        &cmd.args(["block", "--rpc-url", bsc_testnet_rpc_url.as_str(), "--json"])
            .assert_success()
            .get_output()
            .stdout_lossy(),
    )
    .expect("Failed to parse latest block");

    let latest_excessive_gas_limit_tx =
        latest_block_json["transactions"].as_array().and_then(|txs| {
            txs.iter()
                .find(|tx| tx.get("gas").and_then(|gas| gas.as_str()) == Some("0x7fffffffffffffff"))
        });

    match latest_excessive_gas_limit_tx {
        Some(tx) => {
            let tx_hash =
                tx.get("hash").and_then(|h| h.as_str()).expect("Transaction missing hash");

            // If --disable-block-gas-limit is not provided, the transaction should fail as the gas
            // limit exceeds the block gas limit.
            cmd.cast_fuse()
                .args(["run", "-v", tx_hash, "--quick", "--rpc-url", bsc_testnet_rpc_url.as_str()])
                .assert_failure()
                .stderr_eq(str![[r#"
Error: EVM error; transaction validation error: caller gas limit exceeds the block gas limit

"#]]);

            // If --disable-block-gas-limit is provided, the transaction should succeed
            // despite the gas limit exceeding the block gas limit.
            cmd.cast_fuse()
                .args([
                    "run",
                    "-v",
                    tx_hash,
                    "--quick",
                    "--rpc-url",
                    bsc_testnet_rpc_url.as_str(),
                    "--disable-block-gas-limit",
                ])
                .assert_success()
                .stdout_eq(str![[r#"
...
Transaction successfully executed.
[GAS]

"#]]);
        }
        None => {
            eprintln!(
                "Skipping test: No transaction with gas = 0x7fffffffffffffff found in the latest block."
            );
        }
    }
});

casttest!(send_eip7702, async |_prj, cmd| {
    let (_api, handle) =
        anvil::spawn(NodeConfig::test().with_hardfork(Some(EthereumHardfork::Prague.into()))).await;
    let endpoint = handle.http_endpoint();

    cmd.args([
        "send",
        "0xf39Fd6e51aad88F6F4ce6aB8827279cffFb92266",
        "--auth",
        "0x70997970C51812dc3A010C7d01b50e0d17dc79C8",
        "--private-key",
        "0xac0974bec39a17e36ba4a6b4d238ff944bacb478cbed5efcae784d7bf4f2ff80",
        "--rpc-url",
        &endpoint,
    ])
    .assert_success();

    cmd.cast_fuse()
        .args(["code", "0xf39Fd6e51aad88F6F4ce6aB8827279cffFb92266", "--rpc-url", &endpoint])
        .assert_success()
        .stdout_eq(str![[r#"
0xef010070997970c51812dc3a010c7d01b50e0d17dc79c8

"#]]);
});

casttest!(hash_message, |_prj, cmd| {
    cmd.args(["hash-message", "hello"]).assert_success().stdout_eq(str![[r#"
0x50b2c43fd39106bafbba0da34fc430e1f91e3c96ea2acee2bc34119f92b37750

"#]]);

    cmd.cast_fuse().args(["hash-message", "0x68656c6c6f"]).assert_success().stdout_eq(str![[r#"
0x83a0870b6c63a71efdd3b2749ef700653d97454152c4b53fa9b102dc430c7c32

"#]]);
});

casttest!(parse_units, |_prj, cmd| {
    cmd.args(["parse-units", "1.5", "6"]).assert_success().stdout_eq(str![[r#"
1500000

"#]]);

    cmd.cast_fuse().args(["pun", "1.23", "18"]).assert_success().stdout_eq(str![[r#"
1230000000000000000

"#]]);

    cmd.cast_fuse().args(["--parse-units", "1.23", "3"]).assert_success().stdout_eq(str![[r#"
1230

"#]]);
});

casttest!(string_decode, |_prj, cmd| {
    cmd.args(["string-decode", "0x88c379a0000000000000000000000000000000000000000000000000000000000000002000000000000000000000000000000000000000000000000000000000000000054753303235000000000000000000000000000000000000000000000000000000"]).assert_success().stdout_eq(str![[r#"
"GS025"

"#]]);
});

casttest!(format_units, |_prj, cmd| {
    cmd.args(["format-units", "1000000", "6"]).assert_success().stdout_eq(str![[r#"
1

"#]]);

    cmd.cast_fuse().args(["--format-units", "2500000", "6"]).assert_success().stdout_eq(str![[
        r#"
2.500000

"#
    ]]);

    cmd.cast_fuse().args(["fun", "1230", "3"]).assert_success().stdout_eq(str![[r#"
1.230

"#]]);
});

// tests that fetches a sample contract creation code
// <https://etherscan.io/address/0x0923cad07f06b2d0e5e49e63b8b35738d4156b95>
casttest!(fetch_creation_code_from_etherscan, |_prj, cmd| {
    let eth_rpc_url = next_http_rpc_endpoint();
    cmd.args([
        "creation-code",
        "--etherscan-api-key",
        &next_etherscan_api_key(),
        "0x0923cad07f06b2d0e5e49e63b8b35738d4156b95",
        "--rpc-url",
        eth_rpc_url.as_str(),
    ])
    .assert_success()
    .stdout_eq(str![[r#"
0x60566050600b82828239805160001a6073146043577f4e487b7100000000000000000000000000000000000000000000000000000000600052600060045260246000fd5b30600052607381538281f3fe73000000000000000000000000000000000000000030146080604052600080fdfea264697066735822122074c61e8e4eefd410ca92eec26e8112ec6e831d0a4bf35718fdd78b45d68220d064736f6c63430008070033

"#]]);
});

// tests that fetches a sample contract creation args bytes
// <https://etherscan.io/address/0x0923cad07f06b2d0e5e49e63b8b35738d4156b95>
casttest!(fetch_creation_code_only_args_from_etherscan, |_prj, cmd| {
    let eth_rpc_url = next_http_rpc_endpoint();
    cmd.args([
        "creation-code",
        "--etherscan-api-key",
        &next_etherscan_api_key(),
        "0x6982508145454ce325ddbe47a25d4ec3d2311933",
        "--rpc-url",
        eth_rpc_url.as_str(),
        "--only-args",
    ])
    .assert_success()
    .stdout_eq(str![[r#"
0x00000000000000000000000000000000000014bddab3e51a57cff87a50000000

"#]]);
});

// tests that displays a sample contract creation args
// <https://etherscan.io/address/0x0923cad07f06b2d0e5e49e63b8b35738d4156b95>
casttest!(fetch_constructor_args_from_etherscan, |_prj, cmd| {
    let eth_rpc_url = next_http_rpc_endpoint();
    cmd.args([
        "constructor-args",
        "--etherscan-api-key",
        &next_etherscan_api_key(),
        "0x6982508145454ce325ddbe47a25d4ec3d2311933",
        "--rpc-url",
        eth_rpc_url.as_str(),
    ])
    .assert_success()
    .stdout_eq(str![[r#"
0x00000000000000000000000000000000000014bddab3e51a57cff87a50000000 → Uint(420690000000000000000000000000000, 256)

"#]]);
});

// <https://github.com/foundry-rs/foundry/issues/3473>
casttest!(test_non_mainnet_traces, |prj, cmd| {
    prj.clear();
    cmd.args([
        "run",
        "0xa003e419e2d7502269eb5eda56947b580120e00abfd5b5460d08f8af44a0c24f",
        "--rpc-url",
        next_rpc_endpoint(NamedChain::Optimism).as_str(),
        "--etherscan-api-key",
        next_etherscan_api_key().as_str(),
    ])
    .assert_success()
    .stdout_eq(str![[r#"
Executing previous transactions from the block.
Traces:
  [33841] FiatTokenProxy::fallback(0x111111125421cA6dc452d289314280a0f8842A65, 164054805 [1.64e8])
    ├─ [26673] FiatTokenV2_2::approve(0x111111125421cA6dc452d289314280a0f8842A65, 164054805 [1.64e8]) [delegatecall]
    │   ├─ emit Approval(owner: 0x9a95Af47C51562acfb2107F44d7967DF253197df, spender: 0x111111125421cA6dc452d289314280a0f8842A65, value: 164054805 [1.64e8])
    │   └─ ← [Return] true
    └─ ← [Return] true
...

"#]]);
});

// tests that displays a sample contract artifact
// <https://etherscan.io/address/0x0923cad07f06b2d0e5e49e63b8b35738d4156b95>
casttest!(fetch_artifact_from_etherscan, |_prj, cmd| {
    let eth_rpc_url = next_http_rpc_endpoint();
    cmd.args([
        "artifact",
        "--etherscan-api-key",
        &next_etherscan_api_key(),
        "0x0923cad07f06b2d0e5e49e63b8b35738d4156b95",
        "--rpc-url",
        eth_rpc_url.as_str(),
    ])
    .assert_success()
    .stdout_eq(str![[r#"{
  "abi": [],
  "bytecode": {
    "object": "0x60566050600b82828239805160001a6073146043577f4e487b7100000000000000000000000000000000000000000000000000000000600052600060045260246000fd5b30600052607381538281f3fe73000000000000000000000000000000000000000030146080604052600080fdfea264697066735822122074c61e8e4eefd410ca92eec26e8112ec6e831d0a4bf35718fdd78b45d68220d064736f6c63430008070033"
  }
}

"#]]);
});

// tests cast can decode traces when using project artifacts
forgetest_async!(decode_traces_with_project_artifacts, |prj, cmd| {
    let (api, handle) =
        anvil::spawn(NodeConfig::test().with_disable_default_create2_deployer(true)).await;

    foundry_test_utils::util::initialize(prj.root());
    prj.add_source(
        "LocalProjectContract",
        r#"
contract LocalProjectContract {
    event LocalProjectContractCreated(address owner);

    constructor() {
        emit LocalProjectContractCreated(msg.sender);
    }
}
   "#,
    )
    .unwrap();
    prj.add_script(
        "LocalProjectScript",
        r#"
import "forge-std/Script.sol";
import {LocalProjectContract} from "../src/LocalProjectContract.sol";

contract LocalProjectScript is Script {
    function run() public {
        vm.startBroadcast();
        new LocalProjectContract();
        vm.stopBroadcast();
    }
}
   "#,
    )
    .unwrap();

    cmd.args([
        "script",
        "--private-key",
        "0xac0974bec39a17e36ba4a6b4d238ff944bacb478cbed5efcae784d7bf4f2ff80",
        "--rpc-url",
        &handle.http_endpoint(),
        "--broadcast",
        "LocalProjectScript",
    ]);

    cmd.assert_success();

    let tx_hash = api
        .transaction_by_block_number_and_index(BlockNumberOrTag::Latest, Index::from(0))
        .await
        .unwrap()
        .unwrap()
        .tx_hash();

    // Assert cast with local artifacts from outside the project.
    cmd.cast_fuse()
        .args(["run", "--la", format!("{tx_hash}").as_str(), "--rpc-url", &handle.http_endpoint()])
        .assert_success()
        .stdout_eq(str![[r#"
Executing previous transactions from the block.
Compiling project to generate artifacts
Nothing to compile

"#]]);

    // Run cast from project dir.
    cmd.cast_fuse().set_current_dir(prj.root());

    // Assert cast without local artifacts cannot decode traces.
    cmd.cast_fuse()
        .args(["run", format!("{tx_hash}").as_str(), "--rpc-url", &handle.http_endpoint()])
        .assert_success()
        .stdout_eq(str![[r#"
Executing previous transactions from the block.
Traces:
  [..] → new <unknown>@0x5FbDB2315678afecb367f032d93F642f64180aa3
    ├─  emit topic 0: 0xa7263295d3a687d750d1fd377b5df47de69d7db8decc745aaa4bbee44dc1688d
    │           data: 0x000000000000000000000000f39fd6e51aad88f6f4ce6ab8827279cfffb92266
    └─ ← [Return] 62 bytes of code


Transaction successfully executed.
[GAS]

"#]]);

    // Assert cast with local artifacts can decode traces.
    cmd.cast_fuse()
        .args(["run", "--la", format!("{tx_hash}").as_str(), "--rpc-url", &handle.http_endpoint()])
        .assert_success()
        .stdout_eq(str![[r#"
Executing previous transactions from the block.
Compiling project to generate artifacts
No files changed, compilation skipped
Traces:
  [..] → new LocalProjectContract@0x5FbDB2315678afecb367f032d93F642f64180aa3
    ├─ emit LocalProjectContractCreated(owner: 0xf39Fd6e51aad88F6F4ce6aB8827279cffFb92266)
    └─ ← [Return] 62 bytes of code


Transaction successfully executed.
[GAS]

"#]]);
});

// tests cast can decode traces when running with verbosity level > 4
forgetest_async!(show_state_changes_in_traces, |prj, cmd| {
    let (api, handle) = anvil::spawn(NodeConfig::test()).await;

    foundry_test_utils::util::initialize(prj.root());
    // Deploy counter contract.
    cmd.args([
        "script",
        "--private-key",
        "0xac0974bec39a17e36ba4a6b4d238ff944bacb478cbed5efcae784d7bf4f2ff80",
        "--rpc-url",
        &handle.http_endpoint(),
        "--broadcast",
        "CounterScript",
    ])
    .assert_success();

    // Send tx to change counter storage value.
    cmd.cast_fuse()
        .args([
            "send",
            "0x5FbDB2315678afecb367f032d93F642f64180aa3",
            "setNumber(uint256)",
            "111",
            "--private-key",
            "0xac0974bec39a17e36ba4a6b4d238ff944bacb478cbed5efcae784d7bf4f2ff80",
            "--rpc-url",
            &handle.http_endpoint(),
        ])
        .assert_success();

    let tx_hash = api
        .transaction_by_block_number_and_index(BlockNumberOrTag::Latest, Index::from(0))
        .await
        .unwrap()
        .unwrap()
        .tx_hash();

    // Assert cast with verbosity displays storage changes.
    cmd.cast_fuse()
        .args([
            "run",
            format!("{tx_hash}").as_str(),
            "-vvvvv",
            "--rpc-url",
            &handle.http_endpoint(),
        ])
        .assert_success()
        .stdout_eq(str![[r#"
Executing previous transactions from the block.
Traces:
  [..] 0x5FbDB2315678afecb367f032d93F642f64180aa3::setNumber(111)
    ├─  storage changes:
    │   @ 0: 0 → 111
    └─ ← [Stop]


Transaction successfully executed.
[GAS]

"#]]);
});

// tests cast can decode external libraries traces with project cached selectors
forgetest_async!(decode_external_libraries_with_cached_selectors, |prj, cmd| {
    let (api, handle) = anvil::spawn(NodeConfig::test()).await;

    foundry_test_utils::util::initialize(prj.root());
    prj.add_source(
        "ExternalLib",
        r#"
import "./CounterInExternalLib.sol";
library ExternalLib {
    function updateCounterInExternalLib(CounterInExternalLib.Info storage counterInfo, uint256 counter) public {
        counterInfo.counter = counter + 1;
    }
}
   "#,
    )
    .unwrap();
    prj.add_source(
        "CounterInExternalLib",
        r#"
import "./ExternalLib.sol";
contract CounterInExternalLib {
    struct Info {
        uint256 counter;
    }
    Info info;
    constructor() {
        ExternalLib.updateCounterInExternalLib(info, 100);
    }
}
   "#,
    )
    .unwrap();
    prj.add_script(
        "CounterInExternalLibScript",
        r#"
import "forge-std/Script.sol";
import {CounterInExternalLib} from "../src/CounterInExternalLib.sol";
contract CounterInExternalLibScript is Script {
    function run() public {
        vm.startBroadcast();
        new CounterInExternalLib();
        vm.stopBroadcast();
    }
}
   "#,
    )
    .unwrap();

    cmd.args([
        "script",
        "--private-key",
        "0xac0974bec39a17e36ba4a6b4d238ff944bacb478cbed5efcae784d7bf4f2ff80",
        "--rpc-url",
        &handle.http_endpoint(),
        "--broadcast",
        "CounterInExternalLibScript",
    ])
    .assert_success();

    let tx_hash = api
        .transaction_by_block_number_and_index(BlockNumberOrTag::Latest, Index::from(0))
        .await
        .unwrap()
        .unwrap()
        .tx_hash();

    // Cache project selectors.
    cmd.forge_fuse().args(["selectors", "cache"]).assert_success();

    // Assert cast with local artifacts can decode external lib signature.
    cmd.cast_fuse()
        .args(["run", format!("{tx_hash}").as_str(), "--rpc-url", &handle.http_endpoint()])
        .assert_success()
        .stdout_eq(str![[r#"
...
Traces:
  [..] → new <unknown>@0xe7f1725E7734CE288F8367e1Bb143E90bb3F0512
    ├─ [..] 0x6fD8bf6770F4bEe578348D24028000cE9c4D2bB9::updateCounterInExternalLib(0, 100) [delegatecall]
    │   └─ ← [Stop]
    └─ ← [Return] 62 bytes of code


Transaction successfully executed.
[GAS]

"#]]);
});

// https://github.com/foundry-rs/foundry/issues/9476
forgetest_async!(cast_call_custom_chain_id, |_prj, cmd| {
    let chain_id = 55555u64;
    let (_api, handle) = anvil::spawn(NodeConfig::test().with_chain_id(Some(chain_id))).await;

    let http_endpoint = handle.http_endpoint();

    cmd.cast_fuse()
        .args([
            "call",
            "5FbDB2315678afecb367f032d93F642f64180aa3",
            "--rpc-url",
            &http_endpoint,
            "--chain",
            &chain_id.to_string(),
        ])
        .assert_success();
});

// https://github.com/foundry-rs/foundry/issues/10848
forgetest_async!(cast_call_disable_labels, |prj, cmd| {
    let (_, handle) = anvil::spawn(NodeConfig::test()).await;

    foundry_test_utils::util::initialize(prj.root());
    prj.add_source(
        "Counter",
        r#"
contract Counter {
    uint256 public number;

    function getBalance(address target) public returns (uint256) {
        return target.balance;
    }
}
   "#,
    )
    .unwrap();

    // Deploy counter contract.
    cmd.args([
        "script",
        "--private-key",
        "0xac0974bec39a17e36ba4a6b4d238ff944bacb478cbed5efcae784d7bf4f2ff80",
        "--rpc-url",
        &handle.http_endpoint(),
        "--broadcast",
        "CounterScript",
    ])
    .assert_success();

    // Override state, `number()` should return overridden value.
    cmd.cast_fuse()
        .args([
            "call",
            "0x5FbDB2315678afecb367f032d93F642f64180aa3",
            "--rpc-url",
            &handle.http_endpoint(),
            "--override-state",
            "0x5FbDB2315678afecb367f032d93F642f64180aa3:0x0:0x1234",
            "number()(uint256)",
        ])
        .assert_success()
        .stdout_eq(str![[r#"
4660

"#]]);

    // Override state, `number()` should return overridden value.
    cmd.cast_fuse()
        .args([
            "call",
            "0x5FbDB2315678afecb367f032d93F642f64180aa3",
            "--labels",
            "0x5FbDB2315678afecb367f032d93F642f64180aa3:WETH",
            "--rpc-url",
            &handle.http_endpoint(),
            "--override-state",
            "0x5FbDB2315678afecb367f032d93F642f64180aa3:0x0:0x1234",
            "number()(uint256)",
            "--trace",
        ])
        .assert_success()
        .stdout_eq(str![[r#"
Traces:
  [2402] WETH::number()
    └─ ← [Return] 0x0000000000000000000000000000000000000000000000000000000000001234


Transaction successfully executed.
[GAS]

"#]]);

    // Override state, `number()` with `disable_labels`.
    cmd.cast_fuse()
        .args([
            "call",
            "0x5FbDB2315678afecb367f032d93F642f64180aa3",
            "--labels",
            "0x5FbDB2315678afecb367f032d93F642f64180aa3:WETH",
            "--rpc-url",
            &handle.http_endpoint(),
            "--override-state",
            "0x5FbDB2315678afecb367f032d93F642f64180aa3:0x0:0x1234",
            "number()(uint256)",
            "--trace",
            "--disable-labels",
        ])
        .assert_success()
        .stdout_eq(str![[r#"
Traces:
  [2402] 0x5FbDB2315678afecb367f032d93F642f64180aa3::number()
    └─ ← [Return] 0x0000000000000000000000000000000000000000000000000000000000001234


Transaction successfully executed.
[GAS]

"#]]);
});

// https://github.com/foundry-rs/foundry/issues/10189
forgetest_async!(cast_call_custom_override, |prj, cmd| {
    let (_, handle) = anvil::spawn(NodeConfig::test()).await;

    foundry_test_utils::util::initialize(prj.root());
    prj.add_source(
        "Counter",
        r#"
contract Counter {
    uint256 public number;

    function getBalance(address target) public returns (uint256) {
        return target.balance;
    }
}
   "#,
    )
    .unwrap();

    // Deploy counter contract.
    cmd.args([
        "script",
        "--private-key",
        "0xac0974bec39a17e36ba4a6b4d238ff944bacb478cbed5efcae784d7bf4f2ff80",
        "--rpc-url",
        &handle.http_endpoint(),
        "--broadcast",
        "CounterScript",
    ])
    .assert_success();

    // Override state, `number()` should return overridden value.
    cmd.cast_fuse()
        .args([
            "call",
            "0x5FbDB2315678afecb367f032d93F642f64180aa3",
            "--rpc-url",
            &handle.http_endpoint(),
            "--override-state",
            "0x5FbDB2315678afecb367f032d93F642f64180aa3:0x0:0x1234",
            "number()(uint256)",
        ])
        .assert_success()
        .stdout_eq(str![[r#"
4660

"#]]);

    // Override state, `number()` should return overridden value.
    cmd.cast_fuse()
        .args([
            "call",
            "0x5FbDB2315678afecb367f032d93F642f64180aa3",
            "--rpc-url",
            &handle.http_endpoint(),
            "--override-state",
            "0x5FbDB2315678afecb367f032d93F642f64180aa3:0x0:0x1234",
            "number()(uint256)",
            "--trace",
        ])
        .assert_success()
        .stdout_eq(str![[r#"
Traces:
  [2402] 0x5FbDB2315678afecb367f032d93F642f64180aa3::number()
    └─ ← [Return] 0x0000000000000000000000000000000000000000000000000000000000001234


Transaction successfully executed.
[GAS]

"#]]);

    // Override balance, `getBalance()` should return overridden value.
    cmd.cast_fuse()
        .args([
            "call",
            "0x5FbDB2315678afecb367f032d93F642f64180aa3",
            "--rpc-url",
            &handle.http_endpoint(),
            "--override-balance",
            "0x5FbDB2315678afecb367f032d93F642f64180aa3:0x1111",
            "getBalance(address)(uint256)",
            "0x5FbDB2315678afecb367f032d93F642f64180aa3",
        ])
        .assert_success()
        .stdout_eq(str![[r#"
4369

"#]]);

    // Override balance, `getBalance()` should return overridden value.
    cmd.cast_fuse()
        .args([
            "call",
            "0x5FbDB2315678afecb367f032d93F642f64180aa3",
            "--rpc-url",
            &handle.http_endpoint(),
            "--override-balance",
            "0x5FbDB2315678afecb367f032d93F642f64180aa3:0x1111",
            "getBalance(address)(uint256)",
            "0x5FbDB2315678afecb367f032d93F642f64180aa3",
            "--trace",
        ])
        .assert_success()
        .stdout_eq(str![[r#"
Traces:
  [747] 0x5FbDB2315678afecb367f032d93F642f64180aa3::getBalance(0x5FbDB2315678afecb367f032d93F642f64180aa3)
    └─ ← [Return] 0x0000000000000000000000000000000000000000000000000000000000001111


Transaction successfully executed.
[GAS]

"#]]);

    // Override code with
    // contract Counter {
    //     uint256 public number1;
    // }
    // Calling `number()` should fail.
    cmd.cast_fuse()
        .args([
            "call",
            "0x5FbDB2315678afecb367f032d93F642f64180aa3",
            "--rpc-url",
            &handle.http_endpoint(),
            "--override-code",
            "0x5FbDB2315678afecb367f032d93F642f64180aa3:0x6080604052348015600e575f5ffd5b50600436106026575f3560e01c8063c223a39e14602a575b5f5ffd5b60306044565b604051603b9190605f565b60405180910390f35b5f5481565b5f819050919050565b6059816049565b82525050565b5f60208201905060705f8301846052565b9291505056fea26469706673582212202a0acfb9083efed3e0e9f27177b090731d4392cf196d58e27e05088f59008d0964736f6c634300081d0033",
            "number()(uint256)",
        ])
        .assert_failure()
        .stderr_eq(str![[r#"
Error: server returned an error response: error code 3: execution reverted, data: "0x"

"#]]);

    // Override code with
    // contract Counter {
    //     uint256 public number1;
    // }
    // Calling `number()` should revert.
    cmd.cast_fuse()
        .args([
            "call",
            "0x5FbDB2315678afecb367f032d93F642f64180aa3",
            "--rpc-url",
            &handle.http_endpoint(),
            "--override-code",
            "0x5FbDB2315678afecb367f032d93F642f64180aa3:0x6080604052348015600e575f5ffd5b50600436106026575f3560e01c8063c223a39e14602a575b5f5ffd5b60306044565b604051603b9190605f565b60405180910390f35b5f5481565b5f819050919050565b6059816049565b82525050565b5f60208201905060705f8301846052565b9291505056fea26469706673582212202a0acfb9083efed3e0e9f27177b090731d4392cf196d58e27e05088f59008d0964736f6c634300081d0033",
            "number()(uint256)",
            "--trace"
        ])
        .assert_success()
        .stderr_eq(str![[r#"
Error: Transaction failed.

"#]]);

    // Calling `number1()` with overridden state should return new value.
    cmd.cast_fuse()
        .args([
            "call",
            "0x5FbDB2315678afecb367f032d93F642f64180aa3",
            "--rpc-url",
            &handle.http_endpoint(),
            "--override-code",
            "0x5FbDB2315678afecb367f032d93F642f64180aa3:0x6080604052348015600e575f5ffd5b50600436106026575f3560e01c8063c223a39e14602a575b5f5ffd5b60306044565b604051603b9190605f565b60405180910390f35b5f5481565b5f819050919050565b6059816049565b82525050565b5f60208201905060705f8301846052565b9291505056fea26469706673582212202a0acfb9083efed3e0e9f27177b090731d4392cf196d58e27e05088f59008d0964736f6c634300081d0033",
            "--override-state",
            "0x5FbDB2315678afecb367f032d93F642f64180aa3:0x0:0x2222",
            "number1()(uint256)",
        ])
        .assert_success()
        .stdout_eq(str![[r#"
8738

"#]]);

    // Calling `number1()` with overridden state should return new value.
    cmd.cast_fuse()
        .args([
            "call",
            "0x5FbDB2315678afecb367f032d93F642f64180aa3",
            "--rpc-url",
            &handle.http_endpoint(),
            "--override-code",
            "0x5FbDB2315678afecb367f032d93F642f64180aa3:0x6080604052348015600e575f5ffd5b50600436106026575f3560e01c8063c223a39e14602a575b5f5ffd5b60306044565b604051603b9190605f565b60405180910390f35b5f5481565b5f819050919050565b6059816049565b82525050565b5f60208201905060705f8301846052565b9291505056fea26469706673582212202a0acfb9083efed3e0e9f27177b090731d4392cf196d58e27e05088f59008d0964736f6c634300081d0033",
            "--override-state",
            "0x5FbDB2315678afecb367f032d93F642f64180aa3:0x0:0x2222",
            "number1()(uint256)",
            "--trace"
        ])
        .assert_success()
        .stdout_eq(str![[r#"
Traces:
  [2402] 0x5FbDB2315678afecb367f032d93F642f64180aa3::number1()
    └─ ← [Return] 0x0000000000000000000000000000000000000000000000000000000000002222


Transaction successfully executed.
[GAS]

"#]]);

    // Calling `number1()` with overridden state should return new value.
    cmd.cast_fuse()
        .args([
            "call",
            "0x5FbDB2315678afecb367f032d93F642f64180aa3",
            "--rpc-url",
            &handle.http_endpoint(),
            "--override-code",
            "0x5FbDB2315678afecb367f032d93F642f64180aa3:0x6080604052348015600e575f5ffd5b50600436106026575f3560e01c8063c223a39e14602a575b5f5ffd5b60306044565b604051603b9190605f565b60405180910390f35b5f5481565b5f819050919050565b6059816049565b82525050565b5f60208201905060705f8301846052565b9291505056fea26469706673582212202a0acfb9083efed3e0e9f27177b090731d4392cf196d58e27e05088f59008d0964736f6c634300081d0033",
            "--override-state-diff",
            "0x5FbDB2315678afecb367f032d93F642f64180aa3:0x0:0x2222",
            "number1()(uint256)",
        ])
        .assert_success()
        .stdout_eq(str![[r#"
8738

"#]]);

    // Calling `number1()` with overridden state should return new value.
    cmd.cast_fuse()
        .args([
            "call",
            "0x5FbDB2315678afecb367f032d93F642f64180aa3",
            "--rpc-url",
            &handle.http_endpoint(),
            "--override-code",
            "0x5FbDB2315678afecb367f032d93F642f64180aa3:0x6080604052348015600e575f5ffd5b50600436106026575f3560e01c8063c223a39e14602a575b5f5ffd5b60306044565b604051603b9190605f565b60405180910390f35b5f5481565b5f819050919050565b6059816049565b82525050565b5f60208201905060705f8301846052565b9291505056fea26469706673582212202a0acfb9083efed3e0e9f27177b090731d4392cf196d58e27e05088f59008d0964736f6c634300081d0033",
            "--override-state-diff",
            "0x5FbDB2315678afecb367f032d93F642f64180aa3:0x0:0x2222",
            "number1()(uint256)",
            "--trace",
        ])
        .assert_success()
        .stdout_eq(str![[r#"
Traces:
  [2402] 0x5FbDB2315678afecb367f032d93F642f64180aa3::number1()
    └─ ← [Return] 0x0000000000000000000000000000000000000000000000000000000000002222


Transaction successfully executed.
[GAS]

"#]]);
});

// https://github.com/foundry-rs/foundry/issues/9541
forgetest_async!(cast_run_impersonated_tx, |_prj, cmd| {
    let (_api, handle) = anvil::spawn(
        NodeConfig::test()
            .with_auto_impersonate(true)
            .with_eth_rpc_url(Some("https://sepolia.base.org")),
    )
    .await;

    let http_endpoint = handle.http_endpoint();

    let provider = ProviderBuilder::new().connect_http(http_endpoint.parse().unwrap());

    // send impersonated tx
    let tx = TransactionRequest::default()
        .with_from(address!("0x041563c07028Fc89106788185763Fc73028e8511"))
        .with_to(address!("0xF38aA5909D89F5d98fCeA857e708F6a6033f6CF8"))
        .with_input(
            Bytes::from_str(
                "0x60fe47b1000000000000000000000000000000000000000000000000000000000000000c",
            )
            .unwrap(),
        );

    let receipt = provider.send_transaction(tx).await.unwrap().get_receipt().await.unwrap();

    assert!(receipt.status());

    // run impersonated tx
    cmd.cast_fuse()
        .args(["run", &receipt.transaction_hash.to_string(), "--rpc-url", &http_endpoint])
        .assert_success();
});

// <https://github.com/foundry-rs/foundry/issues/4776>
casttest!(fetch_src_blockscout, |_prj, cmd| {
    let url = "https://eth.blockscout.com/api";

    let weth = address!("0xC02aaA39b223FE8D0A0e5C4F27eAD9083C756Cc2");

    cmd.args([
        "source",
        &weth.to_string(),
        "--chain-id",
        "1",
        "--explorer-api-url",
        url,
        "--flatten",
    ])
    .assert_success()
    .stdout_eq(str![[r#"
...
contract WETH9 {
    string public name     = "Wrapped Ether";
    string public symbol   = "WETH";
    uint8  public decimals = 18;
..."#]]);
});

casttest!(fetch_src_default, |_prj, cmd| {
    let weth = address!("0xC02aaA39b223FE8D0A0e5C4F27eAD9083C756Cc2");
    let etherscan_api_key = next_etherscan_api_key();

    cmd.args(["source", &weth.to_string(), "--flatten", "--etherscan-api-key", &etherscan_api_key])
        .assert_success()
        .stdout_eq(str![[r#"
...
contract WETH9 {
    string public name     = "Wrapped Ether";
    string public symbol   = "WETH";
    uint8  public decimals = 18;
..."#]]);
});

// <https://github.com/foundry-rs/foundry/issues/10553>
// <https://basescan.org/tx/0x17b2de59ebd7dfd2452a3638a16737b6b65ae816c1c5571631dc0d80b63c41de>
casttest!(odyssey_can_run_p256_precompile, |_prj, cmd| {
    cmd.args([
        "run",
        "0x17b2de59ebd7dfd2452a3638a16737b6b65ae816c1c5571631dc0d80b63c41de",
        "--rpc-url",
        next_rpc_endpoint(NamedChain::Base).as_str(),
        "--quick",
        "--odyssey",
    ])
    .assert_success()
    .stdout_eq(str![[r#"
Traces:
  [88087] 0xc2FF493F28e894742b968A7DB5D3F21F0aD80C6c::execute(0x0000000000000000000000000000000000000000000000000000000000000020000000000000000000000000a12384c5e52fd646e7bc7f6b3b33a605651f566e000000000000000000000000000000000000000000000000000000000000020000000000000000000000000000000000000000000000000000000000000000170000000000000000000000000000000000000000000000000000000000000000000000000000000000000000833589fcd6edb6e08f4c7c32d4f71b54bda02913000000000000000000000000000000000000000000000000000000000000060f000000000000000000000000000000000000000000000000000000000000060f0000000000000000000000000000000000000000000000000000000000036cd000000000000000000000000000000000000000000000000000000000000003000000000000000000000000000000000000000000000000000000000000000320000000000000000000000000000000000000000000000000000000000000060f000000000000000000000000000000000000000000000000000000000000060f000000000000000000000000327a25ad5cfe5c4d4339c1a4267d4a83e8c93312000000000000000000000000000000000000000000000000000000000000034000000000000000000000000000000000000000000000000000000000000005a00000000000000000000000000b55b053230e4effb6609de652fca73fd1c2980400000000000000000000000000000000000000000000000000000000000000e00000000000000000000000000000000000000000000000000000000000000020000000000000000000000000000000000000000000000000000000000000000100000000000000000000000000000000000000000000000000000000000000200000000000000000000000000000000000000000000000000000000000000000000000000000000000000000000000000000000000000000000000000000000000000000000000000000000000000000000000000000000000000000000000600000000000000000000000000000000000000000000000000000000000000000000000000000000000000000000000000000000000000000000000000000000000000000000000000000000000000000000000000000000000000000000000000000000000000000000000000000000000000000000000000000000000000221000000000000000000000000000000000000000000000000000000000000002000000000000000000000000000000000000000000000000000000000000000c000000000000000000000000000000000000000000000000000000000000001200000000000000000000000000000000000000000000000000000000000000001000000000000000000000000000000000000000000000000000000000000006cdd519280ec730727f07aa36550bde31a1d5f3097818f3425c2f083ed33a91f080fa2afac0071f6e1af9a0e9c09b851bf01e68bc8a1c1f89f686c48205762f92500000000000000000000000000000000000000000000000000000000000000244242424242424242424242424242424242424242424242424242424242424242010000000000000000000000000000000000000000000000000000000000000000000000000000000000000000000000000000000000000000000000000000827b226368616c6c656e6765223a224b51704d51446e7841757a726f68522d483878472d5a536b625249702d76515f5f5f4a714259357a655038222c2263726f73734f726967696e223a66616c73652c226f726967696e223a2268747470732f2f6974686163612e78797a222c2274797065223a22776562617574686e2e676574227d0000000000000000000000000000000000000000000000000000000000001bde17b8de18819c9eb86cefc3920ddb5d3d4254de276e3d6e18dd2b399f732b00000000000000000000000000000000000000000000000000000000000000000000000000000000000000000000000000000000000000000000000000000000)
    ├─ [2241] 0xA12384c5E52fD646E7BC7F6B3b33A605651F566E::fallback(00) [staticcall]
    │   └─ ← [Return] 0x0000000000000000000000000b55b053230e4effb6609de652fca73fd1c29804
    ├─ [9750] 0x833589fCD6eDb6E08f4c7C32D4f71b54bdA02913::balanceOf(0xA12384c5E52fD646E7BC7F6B3b33A605651F566E) [staticcall]
    │   ├─ [2553] 0x2Ce6311ddAE708829bc0784C967b7d77D19FD779::balanceOf(0xA12384c5E52fD646E7BC7F6B3b33A605651F566E) [delegatecall]
    │   │   └─ ← [Return] 0x000000000000000000000000000000000000000000000000000000000000f3b9
    │   └─ ← [Return] 0x000000000000000000000000000000000000000000000000000000000000f3b9
    ├─ [61992] 0xc2FF493F28e894742b968A7DB5D3F21F0aD80C6c::00000000(00000000000000000000000000000000000000000000000000000000000000000000000000000000000000000000000000000000000000000000000000000020000000000000000000000000a12384c5e52fd646e7bc7f6b3b33a605651f566e000000000000000000000000000000000000000000000000000000000000020000000000000000000000000000000000000000000000000000000000000000170000000000000000000000000000000000000000000000000000000000000000000000000000000000000000833589fcd6edb6e08f4c7c32d4f71b54bda02913000000000000000000000000000000000000000000000000000000000000060f000000000000000000000000000000000000000000000000000000000000060f0000000000000000000000000000000000000000000000000000000000036cd000000000000000000000000000000000000000000000000000000000000003000000000000000000000000000000000000000000000000000000000000000320000000000000000000000000000000000000000000000000000000000000060f000000000000000000000000000000000000000000000000000000000000060f000000000000000000000000327a25ad5cfe5c4d4339c1a4267d4a83e8c93312000000000000000000000000000000000000000000000000000000000000034000000000000000000000000000000000000000000000000000000000000005a00000000000000000000000000b55b053230e4effb6609de652fca73fd1c2980400000000000000000000000000000000000000000000000000000000000000e00000000000000000000000000000000000000000000000000000000000000020000000000000000000000000000000000000000000000000000000000000000100000000000000000000000000000000000000000000000000000000000000200000000000000000000000000000000000000000000000000000000000000000000000000000000000000000000000000000000000000000000000000000000000000000000000000000000000000000000000000000000000000000000000600000000000000000000000000000000000000000000000000000000000000000000000000000000000000000000000000000000000000000000000000000000000000000000000000000000000000000000000000000000000000000000000000000000000000000000000000000000000000000000000000000000000000221000000000000000000000000000000000000000000000000000000000000002000000000000000000000000000000000000000000000000000000000000000c000000000000000000000000000000000000000000000000000000000000001200000000000000000000000000000000000000000000000000000000000000001000000000000000000000000000000000000000000000000000000000000006cdd519280ec730727f07aa36550bde31a1d5f3097818f3425c2f083ed33a91f080fa2afac0071f6e1af9a0e9c09b851bf01e68bc8a1c1f89f686c48205762f92500000000000000000000000000000000000000000000000000000000000000244242424242424242424242424242424242424242424242424242424242424242010000000000000000000000000000000000000000000000000000000000000000000000000000000000000000000000000000000000000000000000000000827b226368616c6c656e6765223a224b51704d51446e7841757a726f68522d483878472d5a536b625249702d76515f5f5f4a714259357a655038222c2263726f73734f726967696e223a66616c73652c226f726967696e223a2268747470732f2f6974686163612e78797a222c2274797065223a22776562617574686e2e676574227d0000000000000000000000000000000000000000000000000000000000001bde17b8de18819c9eb86cefc3920ddb5d3d4254de276e3d6e18dd2b399f732b000000000000000000000000000000000000000000000000000000000000000000000000000000000000000000000000000000000000000000000000000000000000000000000000000000000000000000000000000000000000000000000000)
    │   ├─ [21620] 0xA12384c5E52fD646E7BC7F6B3b33A605651F566E::unwrapAndValidateSignature(0x290a4c4039f102eceba2147e1fcc46f994a46d1229faf43ffff26a058e7378ff, 0x000000000000000000000000000000000000000000000000000000000000002000000000000000000000000000000000000000000000000000000000000000c000000000000000000000000000000000000000000000000000000000000001200000000000000000000000000000000000000000000000000000000000000001000000000000000000000000000000000000000000000000000000000000006cdd519280ec730727f07aa36550bde31a1d5f3097818f3425c2f083ed33a91f080fa2afac0071f6e1af9a0e9c09b851bf01e68bc8a1c1f89f686c48205762f92500000000000000000000000000000000000000000000000000000000000000244242424242424242424242424242424242424242424242424242424242424242010000000000000000000000000000000000000000000000000000000000000000000000000000000000000000000000000000000000000000000000000000827b226368616c6c656e6765223a224b51704d51446e7841757a726f68522d483878472d5a536b625249702d76515f5f5f4a714259357a655038222c2263726f73734f726967696e223a66616c73652c226f726967696e223a2268747470732f2f6974686163612e78797a222c2274797065223a22776562617574686e2e676574227d0000000000000000000000000000000000000000000000000000000000001bde17b8de18819c9eb86cefc3920ddb5d3d4254de276e3d6e18dd2b399f732b00) [staticcall]
    │   │   ├─ [18617] 0x0B55b053230E4EFFb6609de652fCa73Fd1C29804::unwrapAndValidateSignature(0x290a4c4039f102eceba2147e1fcc46f994a46d1229faf43ffff26a058e7378ff, 0x000000000000000000000000000000000000000000000000000000000000002000000000000000000000000000000000000000000000000000000000000000c000000000000000000000000000000000000000000000000000000000000001200000000000000000000000000000000000000000000000000000000000000001000000000000000000000000000000000000000000000000000000000000006cdd519280ec730727f07aa36550bde31a1d5f3097818f3425c2f083ed33a91f080fa2afac0071f6e1af9a0e9c09b851bf01e68bc8a1c1f89f686c48205762f92500000000000000000000000000000000000000000000000000000000000000244242424242424242424242424242424242424242424242424242424242424242010000000000000000000000000000000000000000000000000000000000000000000000000000000000000000000000000000000000000000000000000000827b226368616c6c656e6765223a224b51704d51446e7841757a726f68522d483878472d5a536b625249702d76515f5f5f4a714259357a655038222c2263726f73734f726967696e223a66616c73652c226f726967696e223a2268747470732f2f6974686163612e78797a222c2274797065223a22776562617574686e2e676574227d0000000000000000000000000000000000000000000000000000000000001bde17b8de18819c9eb86cefc3920ddb5d3d4254de276e3d6e18dd2b399f732b00) [delegatecall]
    │   │   │   ├─ [2369] 0xc2FF493F28e894742b968A7DB5D3F21F0aD80C6c::pauseFlag() [staticcall]
    │   │   │   │   └─ ← [Return] 0x0000000000000000000000000000000000000000000000000000000000000000
    │   │   │   ├─ [120] PRECOMPILES::sha256(0x7b226368616c6c656e6765223a224b51704d51446e7841757a726f68522d483878472d5a536b625249702d76515f5f5f4a714259357a655038222c2263726f73734f726967696e223a66616c73652c226f726967696e223a2268747470732f2f6974686163612e78797a222c2274797065223a22776562617574686e2e676574227d) [staticcall]
    │   │   │   │   └─ ← [Return] 0xc13089327d3c20c0ce35f2f058c423de29977e6950e406c095e366a8fabd463f
    │   │   │   ├─ [96] PRECOMPILES::sha256(0x424242424242424242424242424242424242424242424242424242424242424201000000c13089327d3c20c0ce35f2f058c423de29977e6950e406c095e366a8fabd463f) [staticcall]
    │   │   │   │   └─ ← [Return] 0xc544bd9a4ea526dda3a008f43c21b6f0be3031b1ff71832b9876915dc91deea0
    │   │   │   ├─ [3450] 0x0000000000000000000000000000000000000100::c544bd9a(4ea526dda3a008f43c21b6f0be3031b1ff71832b9876915dc91deea0dd519280ec730727f07aa36550bde31a1d5f3097818f3425c2f083ed33a91f080fa2afac0071f6e1af9a0e9c09b851bf01e68bc8a1c1f89f686c48205762f925bf54fa13f88658092efa36c51b1e3c4db31d3afb92812fb852dac7cf9614bc479bf5da7241d9c4ab1b431b57ec3369587b4c831d7a564438990da053708c3289) [staticcall]
    │   │   │   │   └─ ← [Return] 0x0000000000000000000000000000000000000000000000000000000000000001
    │   │   │   └─ ← [Return] 0x00000000000000000000000000000000000000000000000000000000000000011bde17b8de18819c9eb86cefc3920ddb5d3d4254de276e3d6e18dd2b399f732b
    │   │   └─ ← [Return] 0x00000000000000000000000000000000000000000000000000000000000000011bde17b8de18819c9eb86cefc3920ddb5d3d4254de276e3d6e18dd2b399f732b
    │   ├─ [5994] 0xA12384c5E52fD646E7BC7F6B3b33A605651F566E::checkAndIncrementNonce(23)
    │   │   ├─ [5608] 0x0B55b053230E4EFFb6609de652fCa73Fd1C29804::checkAndIncrementNonce(23) [delegatecall]
    │   │   │   └─ ← [Stop]
    │   │   └─ ← [Return]
    │   ├─ [3250] 0x833589fCD6eDb6E08f4c7C32D4f71b54bdA02913::balanceOf(0x327a25aD5Cfe5c4D4339C1A4267D4a83E8c93312) [staticcall]
    │   │   ├─ [2553] 0x2Ce6311ddAE708829bc0784C967b7d77D19FD779::balanceOf(0x327a25aD5Cfe5c4D4339C1A4267D4a83E8c93312) [delegatecall]
    │   │   │   └─ ← [Return] 0x000000000000000000000000000000000000000000000000000000000000968b
    │   │   └─ ← [Return] 0x000000000000000000000000000000000000000000000000000000000000968b
    │   ├─ [16411] 0xA12384c5E52fD646E7BC7F6B3b33A605651F566E::pay(1551, 0x1bde17b8de18819c9eb86cefc3920ddb5d3d4254de276e3d6e18dd2b399f732b, 0x290a4c4039f102eceba2147e1fcc46f994a46d1229faf43ffff26a058e7378ff, 0x0000000000000000000000000000000000000000000000000000000000000020000000000000000000000000a12384c5e52fd646e7bc7f6b3b33a605651f566e000000000000000000000000000000000000000000000000000000000000020000000000000000000000000000000000000000000000000000000000000000170000000000000000000000000000000000000000000000000000000000000000000000000000000000000000833589fcd6edb6e08f4c7c32d4f71b54bda02913000000000000000000000000000000000000000000000000000000000000060f000000000000000000000000000000000000000000000000000000000000060f0000000000000000000000000000000000000000000000000000000000036cd000000000000000000000000000000000000000000000000000000000000003000000000000000000000000000000000000000000000000000000000000000320000000000000000000000000000000000000000000000000000000000000060f000000000000000000000000000000000000000000000000000000000000060f000000000000000000000000327a25ad5cfe5c4d4339c1a4267d4a83e8c93312000000000000000000000000000000000000000000000000000000000000034000000000000000000000000000000000000000000000000000000000000005a00000000000000000000000000b55b053230e4effb6609de652fca73fd1c2980400000000000000000000000000000000000000000000000000000000000000e00000000000000000000000000000000000000000000000000000000000000020000000000000000000000000000000000000000000000000000000000000000100000000000000000000000000000000000000000000000000000000000000200000000000000000000000000000000000000000000000000000000000000000000000000000000000000000000000000000000000000000000000000000000000000000000000000000000000000000000000000000000000000000000000600000000000000000000000000000000000000000000000000000000000000000000000000000000000000000000000000000000000000000000000000000000000000000000000000000000000000000000000000000000000000000000000000000000000000000000000000000000000000000000000000000000000000221000000000000000000000000000000000000000000000000000000000000002000000000000000000000000000000000000000000000000000000000000000c000000000000000000000000000000000000000000000000000000000000001200000000000000000000000000000000000000000000000000000000000000001000000000000000000000000000000000000000000000000000000000000006cdd519280ec730727f07aa36550bde31a1d5f3097818f3425c2f083ed33a91f080fa2afac0071f6e1af9a0e9c09b851bf01e68bc8a1c1f89f686c48205762f92500000000000000000000000000000000000000000000000000000000000000244242424242424242424242424242424242424242424242424242424242424242010000000000000000000000000000000000000000000000000000000000000000000000000000000000000000000000000000000000000000000000000000827b226368616c6c656e6765223a224b51704d51446e7841757a726f68522d483878472d5a536b625249702d76515f5f5f4a714259357a655038222c2263726f73734f726967696e223a66616c73652c226f726967696e223a2268747470732f2f6974686163612e78797a222c2274797065223a22776562617574686e2e676574227d0000000000000000000000000000000000000000000000000000000000001bde17b8de18819c9eb86cefc3920ddb5d3d4254de276e3d6e18dd2b399f732b000000000000000000000000000000000000000000000000000000000000000000000000000000000000000000000000000000000000000000000000000000000000000000000000000000000000000000000000000000000000000000000000)
    │   │   ├─ [15711] 0x0B55b053230E4EFFb6609de652fCa73Fd1C29804::pay(1551, 0x1bde17b8de18819c9eb86cefc3920ddb5d3d4254de276e3d6e18dd2b399f732b, 0x290a4c4039f102eceba2147e1fcc46f994a46d1229faf43ffff26a058e7378ff, 0x0000000000000000000000000000000000000000000000000000000000000020000000000000000000000000a12384c5e52fd646e7bc7f6b3b33a605651f566e000000000000000000000000000000000000000000000000000000000000020000000000000000000000000000000000000000000000000000000000000000170000000000000000000000000000000000000000000000000000000000000000000000000000000000000000833589fcd6edb6e08f4c7c32d4f71b54bda02913000000000000000000000000000000000000000000000000000000000000060f000000000000000000000000000000000000000000000000000000000000060f0000000000000000000000000000000000000000000000000000000000036cd000000000000000000000000000000000000000000000000000000000000003000000000000000000000000000000000000000000000000000000000000000320000000000000000000000000000000000000000000000000000000000000060f000000000000000000000000000000000000000000000000000000000000060f000000000000000000000000327a25ad5cfe5c4d4339c1a4267d4a83e8c93312000000000000000000000000000000000000000000000000000000000000034000000000000000000000000000000000000000000000000000000000000005a00000000000000000000000000b55b053230e4effb6609de652fca73fd1c2980400000000000000000000000000000000000000000000000000000000000000e00000000000000000000000000000000000000000000000000000000000000020000000000000000000000000000000000000000000000000000000000000000100000000000000000000000000000000000000000000000000000000000000200000000000000000000000000000000000000000000000000000000000000000000000000000000000000000000000000000000000000000000000000000000000000000000000000000000000000000000000000000000000000000000000600000000000000000000000000000000000000000000000000000000000000000000000000000000000000000000000000000000000000000000000000000000000000000000000000000000000000000000000000000000000000000000000000000000000000000000000000000000000000000000000000000000000000221000000000000000000000000000000000000000000000000000000000000002000000000000000000000000000000000000000000000000000000000000000c000000000000000000000000000000000000000000000000000000000000001200000000000000000000000000000000000000000000000000000000000000001000000000000000000000000000000000000000000000000000000000000006cdd519280ec730727f07aa36550bde31a1d5f3097818f3425c2f083ed33a91f080fa2afac0071f6e1af9a0e9c09b851bf01e68bc8a1c1f89f686c48205762f92500000000000000000000000000000000000000000000000000000000000000244242424242424242424242424242424242424242424242424242424242424242010000000000000000000000000000000000000000000000000000000000000000000000000000000000000000000000000000000000000000000000000000827b226368616c6c656e6765223a224b51704d51446e7841757a726f68522d483878472d5a536b625249702d76515f5f5f4a714259357a655038222c2263726f73734f726967696e223a66616c73652c226f726967696e223a2268747470732f2f6974686163612e78797a222c2274797065223a22776562617574686e2e676574227d0000000000000000000000000000000000000000000000000000000000001bde17b8de18819c9eb86cefc3920ddb5d3d4254de276e3d6e18dd2b399f732b000000000000000000000000000000000000000000000000000000000000000000000000000000000000000000000000000000000000000000000000000000000000000000000000000000000000000000000000000000000000000000000000) [delegatecall]
    │   │   │   ├─ [12963] 0x833589fCD6eDb6E08f4c7C32D4f71b54bdA02913::transfer(0x327a25aD5Cfe5c4D4339C1A4267D4a83E8c93312, 1551)
    │   │   │   │   ├─ [12263] 0x2Ce6311ddAE708829bc0784C967b7d77D19FD779::transfer(0x327a25aD5Cfe5c4D4339C1A4267D4a83E8c93312, 1551) [delegatecall]
    │   │   │   │   │   ├─ emit Transfer(param0: 0xA12384c5E52fD646E7BC7F6B3b33A605651F566E, param1: 0x327a25aD5Cfe5c4D4339C1A4267D4a83E8c93312, param2: 1551)
    │   │   │   │   │   └─ ← [Return] 0x0000000000000000000000000000000000000000000000000000000000000001
    │   │   │   │   └─ ← [Return] 0x0000000000000000000000000000000000000000000000000000000000000001
    │   │   │   └─ ← [Stop]
    │   │   └─ ← [Return]
    │   ├─ [1250] 0x833589fCD6eDb6E08f4c7C32D4f71b54bdA02913::balanceOf(0x327a25aD5Cfe5c4D4339C1A4267D4a83E8c93312) [staticcall]
    │   │   ├─ [553] 0x2Ce6311ddAE708829bc0784C967b7d77D19FD779::balanceOf(0x327a25aD5Cfe5c4D4339C1A4267D4a83E8c93312) [delegatecall]
    │   │   │   └─ ← [Return] 0x0000000000000000000000000000000000000000000000000000000000009c9a
    │   │   └─ ← [Return] 0x0000000000000000000000000000000000000000000000000000000000009c9a
    │   ├─ [5675] 0xc2FF493F28e894742b968A7DB5D3F21F0aD80C6c::00000001(00000000000000000000000000000000000000000000000000000000000000001bde17b8de18819c9eb86cefc3920ddb5d3d4254de276e3d6e18dd2b399f732b290a4c4039f102eceba2147e1fcc46f994a46d1229faf43ffff26a058e7378ff0000000000000000000000000000000000000000000000000000000000000020000000000000000000000000a12384c5e52fd646e7bc7f6b3b33a605651f566e000000000000000000000000000000000000000000000000000000000000020000000000000000000000000000000000000000000000000000000000000000170000000000000000000000000000000000000000000000000000000000000000000000000000000000000000833589fcd6edb6e08f4c7c32d4f71b54bda02913000000000000000000000000000000000000000000000000000000000000060f000000000000000000000000000000000000000000000000000000000000060f0000000000000000000000000000000000000000000000000000000000036cd000000000000000000000000000000000000000000000000000000000000003000000000000000000000000000000000000000000000000000000000000000320000000000000000000000000000000000000000000000000000000000000060f000000000000000000000000000000000000000000000000000000000000060f000000000000000000000000327a25ad5cfe5c4d4339c1a4267d4a83e8c93312000000000000000000000000000000000000000000000000000000000000034000000000000000000000000000000000000000000000000000000000000005a00000000000000000000000000b55b053230e4effb6609de652fca73fd1c2980400000000000000000000000000000000000000000000000000000000000000e00000000000000000000000000000000000000000000000000000000000000020000000000000000000000000000000000000000000000000000000000000000100000000000000000000000000000000000000000000000000000000000000200000000000000000000000000000000000000000000000000000000000000000000000000000000000000000000000000000000000000000000000000000000000000000000000000000000000000000000000000000000000000000000000600000000000000000000000000000000000000000000000000000000000000000000000000000000000000000000000000000000000000000000000000000000000000000000000000000000000000000000000000000000000000000000000000000000000000000000000000000000000000000000000000000000000000221000000000000000000000000000000000000000000000000000000000000002000000000000000000000000000000000000000000000000000000000000000c000000000000000000000000000000000000000000000000000000000000001200000000000000000000000000000000000000000000000000000000000000001000000000000000000000000000000000000000000000000000000000000006cdd519280ec730727f07aa36550bde31a1d5f3097818f3425c2f083ed33a91f080fa2afac0071f6e1af9a0e9c09b851bf01e68bc8a1c1f89f686c48205762f92500000000000000000000000000000000000000000000000000000000000000244242424242424242424242424242424242424242424242424242424242424242010000000000000000000000000000000000000000000000000000000000000000000000000000000000000000000000000000000000000000000000000000827b226368616c6c656e6765223a224b51704d51446e7841757a726f68522d483878472d5a536b625249702d76515f5f5f4a714259357a655038222c2263726f73734f726967696e223a66616c73652c226f726967696e223a2268747470732f2f6974686163612e78797a222c2274797065223a22776562617574686e2e676574227d0000000000000000000000000000000000000000000000000000000000001bde17b8de18819c9eb86cefc3920ddb5d3d4254de276e3d6e18dd2b399f732b00000000000000000000000000000000000000000000000000000000000000000000000000000000000000000000000000000000000000000000000000000000)
    │   │   ├─ [4148] 0xA12384c5E52fD646E7BC7F6B3b33A605651F566E::execute(0x0100000000007821000100000000000000000000000000000000000000000000, 0x0000000000000000000000000000000000000000000000000000000000000040000000000000000000000000000000000000000000000000000000000000010000000000000000000000000000000000000000000000000000000000000000010000000000000000000000000000000000000000000000000000000000000020000000000000000000000000000000000000000000000000000000000000000000000000000000000000000000000000000000000000000000000000000000000000000000000000000000000000000000000000000000000000000000000060000000000000000000000000000000000000000000000000000000000000000000000000000000000000000000000000000000000000000000000000000000201bde17b8de18819c9eb86cefc3920ddb5d3d4254de276e3d6e18dd2b399f732b)
    │   │   │   ├─ [3693] 0x0B55b053230E4EFFb6609de652fCa73Fd1C29804::execute(0x0100000000007821000100000000000000000000000000000000000000000000, 0x0000000000000000000000000000000000000000000000000000000000000040000000000000000000000000000000000000000000000000000000000000010000000000000000000000000000000000000000000000000000000000000000010000000000000000000000000000000000000000000000000000000000000020000000000000000000000000000000000000000000000000000000000000000000000000000000000000000000000000000000000000000000000000000000000000000000000000000000000000000000000000000000000000000000000060000000000000000000000000000000000000000000000000000000000000000000000000000000000000000000000000000000000000000000000000000000201bde17b8de18819c9eb86cefc3920ddb5d3d4254de276e3d6e18dd2b399f732b) [delegatecall]
    │   │   │   │   ├─ [435] 0xA12384c5E52fD646E7BC7F6B3b33A605651F566E::fallback()
    │   │   │   │   │   ├─ [55] 0x0B55b053230E4EFFb6609de652fCa73Fd1C29804::fallback() [delegatecall]
    │   │   │   │   │   │   └─ ← [Stop]
    │   │   │   │   │   └─ ← [Return]
    │   │   │   │   └─ ← [Stop]
    │   │   │   └─ ← [Return]
    │   │   └─ ← [Return] 0x0000000000000000000000000000000000000000000000000000000000000000
    │   └─ ← [Stop]
    ├─  emit topic 0: 0x31e2fdd22f7eeca688d70008a7bee8e41aa5640885c2bc592419ae8d09d889f1
    │        topic 1: 0x000000000000000000000000a12384c5e52fd646e7bc7f6b3b33a605651f566e
    │        topic 2: 0x0000000000000000000000000000000000000000000000000000000000000017
    │           data: 0x00000000000000000000000000000000000000000000000000000000000000010000000000000000000000000000000000000000000000000000000000000000
    └─ ← [Return] 0x0000000000000000000000000000000000000000000000000000000000000000


Transaction successfully executed.
[GAS]

"#]]);
});

// tests cast send gas estimate execution failure message contains decoded custom error
// <https://github.com/foundry-rs/foundry/issues/9789>
forgetest_async!(cast_send_estimate_gas_error, |prj, cmd| {
    let (_, handle) = anvil::spawn(NodeConfig::test()).await;

    foundry_test_utils::util::initialize(prj.root());
    prj.add_source(
        "SimpleStorage",
        r#"
contract SimpleStorage {
    uint256 private storedValue;
    error AddressInsufficientBalance(address account, uint256 newValue);
    function setValue(uint256 _newValue) public {
        if (_newValue > 100) {
            revert AddressInsufficientBalance(msg.sender, _newValue);
        }
        storedValue = _newValue;
    }
}
   "#,
    )
    .unwrap();
    prj.add_script(
        "SimpleStorageScript",
        r#"
import "forge-std/Script.sol";
import {SimpleStorage} from "../src/SimpleStorage.sol";
contract SimpleStorageScript is Script {
    function run() public {
        vm.startBroadcast();
        new SimpleStorage();
        vm.stopBroadcast();
    }
}
   "#,
    )
    .unwrap();

    cmd.args([
        "script",
        "--private-key",
        "0xac0974bec39a17e36ba4a6b4d238ff944bacb478cbed5efcae784d7bf4f2ff80",
        "--rpc-url",
        &handle.http_endpoint(),
        "--broadcast",
        "SimpleStorageScript",
    ])
    .assert_success();

    // Cache project selectors.
    cmd.forge_fuse().set_current_dir(prj.root());
    cmd.forge_fuse().args(["selectors", "cache"]).assert_success();

    // Assert cast send can decode custom error on estimate gas execution failure.
    cmd.cast_fuse()
        .args([
            "send",
            "0x5FbDB2315678afecb367f032d93F642f64180aa3",
            "setValue(uint256)",
            "1000",
            "--private-key",
            "0xac0974bec39a17e36ba4a6b4d238ff944bacb478cbed5efcae784d7bf4f2ff80",
            "--rpc-url",
            &handle.http_endpoint(),
        ])
        .assert_failure().stderr_eq(str![[r#"
Error: Failed to estimate gas: server returned an error response: error code 3: execution reverted: custom error 0x6786ad34: 000000000000000000000000f39fd6e51aad88f6f4ce6ab8827279cfffb9226600000000000000000000000000000000000000000000000000000000000003e8, data: "0x6786ad34000000000000000000000000f39fd6e51aad88f6f4ce6ab8827279cfffb9226600000000000000000000000000000000000000000000000000000000000003e8": AddressInsufficientBalance(0xf39Fd6e51aad88F6F4ce6aB8827279cffFb92266, 1000)

"#]]);
});

// <https://basescan.org/block/30558838>
casttest!(estimate_base_da, |_prj, cmd| {
    cmd.args(["da-estimate", "30558838", "-r", "https://mainnet.base.org/"])
        .assert_success()
        .stdout_eq(str![[r#"
Estimated data availability size for block 30558838 with 225 transactions: 52916546100

"#]]);
});

// <https://github.com/foundry-rs/foundry/issues/10705>
casttest!(cast_call_return_array_of_tuples, |_prj, cmd| {
<<<<<<< HEAD
    cmd.args(["call", "0x198FC70Dfe05E755C81e54bd67Bff3F729344B9b", "facets() returns ((address,bytes4[])[])", "--rpc-url", "https://rpc.viction.xyz"])
        .assert_success()
        .stdout_eq(str![[r#"
[(0x9640977264aec6d4e9af381F548eee11b9e27aAe, [0x1f931c1c]), (0x395db83A04cC3d3F6C5eFc73896929Cf10D0F301, [0xcdffacc6, 0x52ef6b2c, 0xadfca15e, 0x7a0ed627, 0x01ffc9a7]), (0xC6F7b47F870024B0E2DF6DFd551E10c4A37A1cEa, [0x23452b9c, 0x7200b829, 0x8da5cb5b, 0xf2fde38b]), (0xc1f27c1f6c87e73e089Ffac23C236Fc4A9E3fccc, [0x1458d7ad, 0xd9caed12]), (0x70e272A93bc8344277a1f4390Ea6153A1D5fe450, [0x536db266, 0xfbb2d381, 0xfcd8e49e, 0x9afc19c7, 0x44e2b18c, 0x2d2506a9, 0x124f1ead, 0xc3a6a96b]), (0x662BCADB7A2CBb22367b2471d8A91E5b13FCe96B, [0x612ad9cb, 0xa4c3366e]), (0x190e03D49Ce76DDabC634a98629EDa6246aB5196, [0xa516f0f3, 0x5c2ed36a]), (0xAF69C0E3BBBf6AdE78f1466f86DfF86d64C8dA2A, [0x4630a0d8]), (0xD1317DA862AC5C145519E60D24372dc186EF7426, [0xd5bcb610, 0x5fd9ae2e, 0x2c57e884, 0x736eac0b, 0x4666fc80, 0x733214a3, 0xaf7060fd]), (0x176f558949e2a7C5217dD9C27Bf7A43c6783ee28, [0x7f99d7af, 0x103c5200, 0xc318eeda, 0xee0aa320, 0xdf1c3a5b, 0x070e81f1, 0xd53482cf, 0xf58ae2ce]), (0x531d69A3fAb6CB56A77B8402E6c217cB9cC902A9, [0xf86368ae, 0x5ad317a4, 0x0340e905, 0x2fc487ae])]
=======
    cmd.args([
        "call",
        "0x198FC70Dfe05E755C81e54bd67Bff3F729344B9b",
        "facets() returns ((address,bytes4[])[])",
        "--rpc-url",
        "https://rpc.viction.xyz",
    ])
    .assert_success()
    .stdout_eq(str![[r#"
[[..]]

"#]]);
});

// <https://github.com/foundry-rs/foundry/issues/7541>
casttest!(cast_call_on_contract_with_no_code_prints_warning, |_prj, cmd| {
    let eth_rpc_url = next_http_rpc_endpoint();
    cmd.args([
        "call",
        "0x0000000000000000000000000000000000000000",
        "--rpc-url",
        eth_rpc_url.as_str(),
    ])
    .assert_success()
    .stderr_eq(str![[r#"
Warning: Contract code is empty

"#]])
    .stdout_eq(str![[r#"
0x
>>>>>>> 54d25611

"#]]);
});

// <https://github.com/foundry-rs/foundry/issues/10740>
casttest!(tx_raw_opstack_deposit, |_prj, cmd| {
    cmd.args([
        "tx",
        "0xf403cba612d1c01c027455c0d97427ccd5f7f99aac30017e065f81d1e30244ea",
        "--raw",
        "--rpc-url",
        "https://sepolia.base.org",
    ]).assert_success()
            .stdout_eq(str![[r#"
0x7ef90207a0cbde10ec697aff886f95d2514bab434e455620627b9bb8ba33baaaa4d537d62794d45955f4de64f1840e5686e64278da901e263031944200000000000000000000000000000000000007872386f26fc10000872386f26fc1000083096c4980b901a4d764ad0b0001000000000000000000000000000000000000000000000000000000065132000000000000000000000000fd0bf71f60660e2f608ed56e1659c450eb1131200000000000000000000000004200000000000000000000000000000000000010000000000000000000000000000000000000000000000000002386f26fc1000000000000000000000000000000000000000000000000000000000000000493e000000000000000000000000000000000000000000000000000000000000000c000000000000000000000000000000000000000000000000000000000000000a41635f5fd000000000000000000000000ca11bde05977b3631167028862be2a173976ca110000000000000000000000005703b26fe5a7be820db1bf34c901a79da1a46ba4000000000000000000000000000000000000000000000000002386f26fc100000000000000000000000000000000000000000000000000000000000000000080000000000000000000000000000000000000000000000000000000000000000000000000000000000000000000000000000000000000000000000000

"#]]);
<<<<<<< HEAD
=======
});

// Test that cast send --create works correctly with constructor arguments
// <https://github.com/foundry-rs/foundry/issues/10947>
forgetest_async!(cast_send_create_with_constructor_args, |prj, cmd| {
    let (_api, handle) = anvil::spawn(NodeConfig::test()).await;
    let endpoint = handle.http_endpoint();

    // Deploy a simple contract with constructor arguments
    // Contract source that takes constructor args
    prj.add_source(
        "ConstructorContract",
        r#"
contract ConstructorContract {
    uint256 public value;
    string public name;
    
    constructor(uint256 _value, string memory _name) {
        value = _value;
        name = _name;
    }
    
    function getValue() public view returns (uint256) {
        return value;
    }
}
"#,
    )
    .unwrap();

    // Compile to get bytecode
    cmd.forge_fuse().args(["build"]).assert_success();

    // Get the compiled bytecode
    let bytecode_path = prj.root().join("out/ConstructorContract.sol/ConstructorContract.json");
    let contract_json = std::fs::read_to_string(bytecode_path).unwrap();
    let contract_data: serde_json::Value = serde_json::from_str(&contract_json).unwrap();
    let bytecode = contract_data["bytecode"]["object"].as_str().unwrap();

    // Use cast send --create with constructor arguments
    let output = cmd
        .cast_fuse()
        .args([
            "send",
            "--private-key",
            "0xac0974bec39a17e36ba4a6b4d238ff944bacb478cbed5efcae784d7bf4f2ff80",
            "--rpc-url",
            &endpoint,
            "--create",
            bytecode,
            "constructor(uint256,string)",
            "42",
            "TestContract",
        ])
        .assert_success()
        .get_output()
        .stdout_lossy();

    // Extract the deployed contract address from output
    let lines: Vec<&str> = output.lines().collect();
    let mut address = None;
    for line in lines {
        if line.contains("contractAddress") {
            let parts: Vec<&str> = line.split_whitespace().collect();
            address = Some(parts[1]);
            break;
        }
    }
    let address = address.expect("Contract address not found in output");

    // Verify the contract was deployed correctly by calling getValue()
    let value_output = cmd
        .cast_fuse()
        .args(["call", address, "getValue()", "--rpc-url", &endpoint])
        .assert_success()
        .get_output()
        .stdout_lossy();

    // The value should be 42 (0x2a in hex)
    assert!(
        value_output.contains("0x000000000000000000000000000000000000000000000000000000000000002a")
    );
});

// Test that cast estimate --create works correctly with constructor arguments
// <https://github.com/foundry-rs/foundry/issues/10947>
casttest!(cast_estimate_create_with_constructor_args, |prj, cmd| {
    let eth_rpc_url = next_http_rpc_endpoint();

    // Add a simple contract with constructor arguments
    prj.add_source(
        "EstimateContract",
        r#"
contract EstimateContract {
    uint256 public value;
    string public name;
    
    constructor(uint256 _value, string memory _name) {
        value = _value;
        name = _name;
    }
}
"#,
    )
    .unwrap();

    // Compile to get bytecode
    cmd.forge_fuse().args(["build"]).assert_success();

    // Get the compiled bytecode
    let bytecode_path = prj.root().join("out/EstimateContract.sol/EstimateContract.json");
    let contract_json = std::fs::read_to_string(bytecode_path).unwrap();
    let contract_data: serde_json::Value = serde_json::from_str(&contract_json).unwrap();
    let bytecode = contract_data["bytecode"]["object"].as_str().unwrap();

    let output = cmd
        .cast_fuse()
        .args([
            "estimate",
            "--rpc-url",
            eth_rpc_url.as_str(),
            "--create",
            bytecode,
            "constructor(uint256,string)",
            "100",
            "TestContract",
        ])
        .assert_success()
        .get_output()
        .stdout_lossy();

    // Parse the gas estimate
    let gas_estimate = output.trim().parse::<u64>().expect("Failed to parse gas estimate");

    // Gas estimate should be positive and reasonable for contract deployment
    assert!(gas_estimate > 50000, "Gas estimate too low for contract deployment");
    assert!(gas_estimate < 5000000, "Gas estimate unreasonably high");
});

// Test edge case: empty constructor arguments
// <https://github.com/foundry-rs/foundry/issues/10947>
forgetest_async!(cast_send_create_empty_constructor, |prj, cmd| {
    let (_api, handle) = anvil::spawn(NodeConfig::test()).await;
    let endpoint = handle.http_endpoint();

    // Simple contract with no constructor arguments
    prj.add_source(
        "SimpleContract",
        r#"
contract SimpleContract {
    uint256 public constant VALUE = 42;
}
"#,
    )
    .unwrap();

    // Compile
    cmd.forge_fuse().args(["build"]).assert_success();

    // Get bytecode
    let bytecode_path = prj.root().join("out/SimpleContract.sol/SimpleContract.json");
    let contract_json = std::fs::read_to_string(bytecode_path).unwrap();
    let contract_data: serde_json::Value = serde_json::from_str(&contract_json).unwrap();
    let bytecode = contract_data["bytecode"]["object"].as_str().unwrap();

    // Deploy with empty constructor
    let output = cmd
        .cast_fuse()
        .args([
            "send",
            "--private-key",
            "0xac0974bec39a17e36ba4a6b4d238ff944bacb478cbed5efcae784d7bf4f2ff80",
            "--rpc-url",
            &endpoint,
            "--create",
            bytecode,
            "constructor()",
        ])
        .assert_success()
        .get_output()
        .stdout_lossy();

    // Verify deployment succeeded
    assert!(output.contains("contractAddress"));
});

// Test complex constructor arguments (multiple types)
// <https://github.com/foundry-rs/foundry/issues/10947>
forgetest_async!(cast_send_create_complex_constructor, |prj, cmd| {
    let (_api, handle) = anvil::spawn(NodeConfig::test()).await;
    let endpoint = handle.http_endpoint();

    // Contract with complex constructor
    prj.add_source(
        "ComplexContract",
        r#"
contract ComplexContract {
    address public owner;
    uint256[] public values;
    bool public active;
    
    constructor(address _owner, uint256[] memory _values, bool _active) {
        owner = _owner;
        values = _values;
        active = _active;
    }
    
    function getValuesLength() public view returns (uint256) {
        return values.length;
    }
}
"#,
    )
    .unwrap();

    // Compile
    cmd.forge_fuse().args(["build"]).assert_success();

    // Get bytecode
    let bytecode_path = prj.root().join("out/ComplexContract.sol/ComplexContract.json");
    let contract_json = std::fs::read_to_string(bytecode_path).unwrap();
    let contract_data: serde_json::Value = serde_json::from_str(&contract_json).unwrap();
    let bytecode = contract_data["bytecode"]["object"].as_str().unwrap();

    // Deploy with complex arguments
    let output = cmd
        .cast_fuse()
        .args([
            "send",
            "--private-key",
            "0xac0974bec39a17e36ba4a6b4d238ff944bacb478cbed5efcae784d7bf4f2ff80",
            "--rpc-url",
            &endpoint,
            "--create",
            bytecode,
            "constructor(address,uint256[],bool)",
            "0xf39Fd6e51aad88F6F4ce6aB8827279cffFb92266",
            "[1,2,3,4,5]",
            "true",
        ])
        .assert_success()
        .get_output()
        .stdout_lossy();

    // Extract deployed address
    let lines: Vec<&str> = output.lines().collect();
    let mut address = None;
    for line in lines {
        if line.contains("contractAddress") {
            let parts: Vec<&str> = line.split_whitespace().collect();
            if parts.len() >= 2 {
                address = Some(parts[1]);
                break;
            }
        }
    }
    let address = address.expect("Contract address not found in output");

    // Verify the array length was set correctly
    let length_output = cmd
        .cast_fuse()
        .args(["call", address, "getValuesLength()", "--rpc-url", &endpoint])
        .assert_success()
        .get_output()
        .stdout_lossy();

    // Should return 5 (0x5 in hex)
    assert!(
        length_output
            .contains("0x0000000000000000000000000000000000000000000000000000000000000005")
    );
});

casttest!(recover_authority, |_prj, cmd| {
    let auth = r#"{
        "chainId": "0x1",
        "address": "0xb684710e6d5914ad6e64493de2a3c424cc43e970",
        "nonce": "0x3dc1",
        "yParity": "0x1",
        "r": "0x2f15ba55009fcd3682cd0f9c9645dd94e616f9a969ba3f1a5a2d871f9fe0f2b4",
        "s": "0x53c332a83312d0b17dd4c16eeb15b1ff5223398b14e0a55c70762e8f3972b7a5"
    }"#;
    cmd.args(["recover-authority", auth]).assert_success().stdout_eq(str![[r#"
0x17816E9A858b161c3E37016D139cf618056CaCD4

"#]]);
});

// <https://github.com/foundry-rs/foundry/issues/10945>
// tests `cast code --disassemble`
casttest!(can_disassemble_contract_code, |_prj, cmd| {
    let rpc = next_rpc_endpoint(NamedChain::Mainnet);
    cmd.args([
        "code",
        "--disassemble",
        "--rpc-url",
        rpc.as_str(),
        "0x1F573D6Fb3F13d689FF844B4cE37794d79a7FF1C",
    ])
    .assert_success()
    .stdout_eq(str![[r#"
00000000: PUSH1 0x60
00000002: PUSH1 0x40
00000004: MSTORE
00000005: CALLDATASIZE
00000006: ISZERO
00000007: PUSH2 0x010f
0000000a: JUMPI
0000000b: PUSH4 0xffffffff
00000010: PUSH29 0x0100000000000000000000000000000000000000000000000000000000
0000002e: PUSH1 0x00
...
"#]]);
});

// tests that cast call properly applies state diff override
// <https://github.com/foundry-rs/foundry/issues/10930>
casttest!(cast_call_can_override_state_diff, |_prj, cmd| {
    let rpc = next_rpc_endpoint(NamedChain::Sepolia);
    cmd.args([
        "call",
        "--rpc-url",
        rpc.as_str(),
        "--data",
        "0x",
        "0x1EA77b250eF79e917A5A637D5BB82D0980653F1B",
        "--override-state-diff",
        "0x1EA77b250eF79e917A5A637D5BB82D0980653F1B:1:1",
    ])
    .assert_success()
    .stdout_eq(str![[r#"
0x1337

"#]]);
    cmd.args(["--trace"]).assert_success().stdout_eq(str![[r#"
Traces:
  [7281] 0x1EA77b250eF79e917A5A637D5BB82D0980653F1B::fallback()
    ├─ [2275] 0xe537cb8a46Bd179c0C36aB7E3Fdecd759C8B80fc::fallback() [delegatecall]
    │   └─ ← [Return] 0x1337
    └─ ← [Return] 0x1337


Transaction successfully executed.
[GAS]

"#]]);
>>>>>>> 54d25611
});<|MERGE_RESOLUTION|>--- conflicted
+++ resolved
@@ -1603,50 +1603,11 @@
     ]]);
 });
 
-<<<<<<< HEAD
-casttest!(mktx_ethsign, async |_prj, cmd| {
-    let (_api, handle) = anvil::spawn(NodeConfig::test()).await;
-    let rpc = handle.http_endpoint();
-    cmd.args([
-        "mktx",
-        "--from",
-        "0xf39Fd6e51aad88F6F4ce6aB8827279cffFb92266",
-        "--chain",
-        "31337",
-        "--nonce",
-        "0",
-        "--gas-limit",
-        "21000",
-        "--gas-price",
-        "10000000000",
-        "--priority-gas-price",
-        "1000000000",
-        "0x0000000000000000000000000000000000000001",
-        "--ethsign",
-        "--rpc-url",
-        rpc.as_str(),
-    ])
-    .assert_success()
-    .stdout_eq(str![[
-        r#"
-0x02f86d827a6980843b9aca008502540be4008252089400000000000000000000000000000000000000018080c001a0b8eeb1ded87b085859c510c5692bed231e3ee8b068ccf71142bbf28da0e95987a07813b676a248ae8055f28495021d78dee6695479d339a6ad9d260d9eaf20674c
-
-"#
-    ]]);
-});
-
-// tests that the raw encoded transaction is returned
-casttest!(tx_raw, |_prj, cmd| {
-    let rpc = next_http_rpc_endpoint();
-
-    // <https://etherscan.io/getRawTx?tx=0x44f2aaa351460c074f2cb1e5a9e28cbc7d83f33e425101d2de14331c7b7ec31e>
-=======
 casttest!(mktx_raw_unsigned_no_from_missing_chain, async |_prj, cmd| {
     // As chain is not provided, a query is made to the provider to get the chain id, before the tx
     // is built. Anvil is configured to use chain id 1 so that the produced tx will be the same
     // as in the `mktx_raw_unsigned` test.
     let (_, handle) = anvil::spawn(NodeConfig::test().with_chain_id(Some(1u64))).await;
->>>>>>> 54d25611
     cmd.args([
         "mktx",
         "--nonce",
@@ -3358,12 +3319,6 @@
 
 // <https://github.com/foundry-rs/foundry/issues/10705>
 casttest!(cast_call_return_array_of_tuples, |_prj, cmd| {
-<<<<<<< HEAD
-    cmd.args(["call", "0x198FC70Dfe05E755C81e54bd67Bff3F729344B9b", "facets() returns ((address,bytes4[])[])", "--rpc-url", "https://rpc.viction.xyz"])
-        .assert_success()
-        .stdout_eq(str![[r#"
-[(0x9640977264aec6d4e9af381F548eee11b9e27aAe, [0x1f931c1c]), (0x395db83A04cC3d3F6C5eFc73896929Cf10D0F301, [0xcdffacc6, 0x52ef6b2c, 0xadfca15e, 0x7a0ed627, 0x01ffc9a7]), (0xC6F7b47F870024B0E2DF6DFd551E10c4A37A1cEa, [0x23452b9c, 0x7200b829, 0x8da5cb5b, 0xf2fde38b]), (0xc1f27c1f6c87e73e089Ffac23C236Fc4A9E3fccc, [0x1458d7ad, 0xd9caed12]), (0x70e272A93bc8344277a1f4390Ea6153A1D5fe450, [0x536db266, 0xfbb2d381, 0xfcd8e49e, 0x9afc19c7, 0x44e2b18c, 0x2d2506a9, 0x124f1ead, 0xc3a6a96b]), (0x662BCADB7A2CBb22367b2471d8A91E5b13FCe96B, [0x612ad9cb, 0xa4c3366e]), (0x190e03D49Ce76DDabC634a98629EDa6246aB5196, [0xa516f0f3, 0x5c2ed36a]), (0xAF69C0E3BBBf6AdE78f1466f86DfF86d64C8dA2A, [0x4630a0d8]), (0xD1317DA862AC5C145519E60D24372dc186EF7426, [0xd5bcb610, 0x5fd9ae2e, 0x2c57e884, 0x736eac0b, 0x4666fc80, 0x733214a3, 0xaf7060fd]), (0x176f558949e2a7C5217dD9C27Bf7A43c6783ee28, [0x7f99d7af, 0x103c5200, 0xc318eeda, 0xee0aa320, 0xdf1c3a5b, 0x070e81f1, 0xd53482cf, 0xf58ae2ce]), (0x531d69A3fAb6CB56A77B8402E6c217cB9cC902A9, [0xf86368ae, 0x5ad317a4, 0x0340e905, 0x2fc487ae])]
-=======
     cmd.args([
         "call",
         "0x198FC70Dfe05E755C81e54bd67Bff3F729344B9b",
@@ -3394,7 +3349,6 @@
 "#]])
     .stdout_eq(str![[r#"
 0x
->>>>>>> 54d25611
 
 "#]]);
 });
@@ -3412,8 +3366,6 @@
 0x7ef90207a0cbde10ec697aff886f95d2514bab434e455620627b9bb8ba33baaaa4d537d62794d45955f4de64f1840e5686e64278da901e263031944200000000000000000000000000000000000007872386f26fc10000872386f26fc1000083096c4980b901a4d764ad0b0001000000000000000000000000000000000000000000000000000000065132000000000000000000000000fd0bf71f60660e2f608ed56e1659c450eb1131200000000000000000000000004200000000000000000000000000000000000010000000000000000000000000000000000000000000000000002386f26fc1000000000000000000000000000000000000000000000000000000000000000493e000000000000000000000000000000000000000000000000000000000000000c000000000000000000000000000000000000000000000000000000000000000a41635f5fd000000000000000000000000ca11bde05977b3631167028862be2a173976ca110000000000000000000000005703b26fe5a7be820db1bf34c901a79da1a46ba4000000000000000000000000000000000000000000000000002386f26fc100000000000000000000000000000000000000000000000000000000000000000080000000000000000000000000000000000000000000000000000000000000000000000000000000000000000000000000000000000000000000000000
 
 "#]]);
-<<<<<<< HEAD
-=======
 });
 
 // Test that cast send --create works correctly with constructor arguments
@@ -3760,5 +3712,4 @@
 [GAS]
 
 "#]]);
->>>>>>> 54d25611
 });
use crate::tx::{self, CastTxBuilder};
use alloy_ens::NameOrAddress;
<<<<<<< HEAD
use alloy_network::{eip2718::Encodable2718, EthereumWallet, TransactionBuilder};
use alloy_primitives::hex;
=======
use alloy_network::{EthereumWallet, TransactionBuilder, eip2718::Encodable2718};
use alloy_primitives::{Address, hex};
>>>>>>> 54d25611
use alloy_provider::Provider;
use alloy_signer::Signer;
use clap::Parser;
use eyre::Result;
use foundry_cli::{
    opts::{EthereumOpts, TransactionOpts},
    utils::{LoadConfig, get_provider},
};
use std::{path::PathBuf, str::FromStr};

/// CLI arguments for `cast mktx`.
#[derive(Debug, Parser)]
pub struct MakeTxArgs {
    /// The destination of the transaction.
    ///
    /// If not provided, you must use `cast mktx --create`.
    #[arg(value_parser = NameOrAddress::from_str)]
    to: Option<NameOrAddress>,

    /// The signature of the function to call.
    sig: Option<String>,

    /// The arguments of the function to call.
    args: Vec<String>,

    #[command(subcommand)]
    command: Option<MakeTxSubcommands>,

    #[command(flatten)]
    tx: TransactionOpts,

    /// The path of blob data to be sent.
    #[arg(
        long,
        value_name = "BLOB_DATA_PATH",
        conflicts_with = "legacy",
        requires = "blob",
        help_heading = "Transaction options"
    )]
    path: Option<PathBuf>,

    #[command(flatten)]
    eth: EthereumOpts,

    /// Generate a raw RLP-encoded unsigned transaction.
    ///
    /// Relaxes the wallet requirement.
    #[arg(long)]
    raw_unsigned: bool,

    /// Call `eth_signTransaction` using the `--from` argument or $ETH_FROM as sender
    #[arg(long, requires = "from", conflicts_with = "raw_unsigned")]
    ethsign: bool,
}

#[derive(Debug, Parser)]
pub enum MakeTxSubcommands {
    /// Use to deploy raw contract bytecode.
    #[command(name = "--create")]
    Create {
        /// The initialization bytecode of the contract to deploy.
        code: String,

        /// The signature of the constructor.
        sig: Option<String>,

        /// The constructor arguments.
        args: Vec<String>,
    },
}

impl MakeTxArgs {
    pub async fn run(self) -> Result<()> {
        let Self { to, mut sig, mut args, command, tx, path, eth, raw_unsigned, ethsign } = self;

        let blob_data = if let Some(path) = path { Some(std::fs::read(path)?) } else { None };

        let code = if let Some(MakeTxSubcommands::Create {
            code,
            sig: constructor_sig,
            args: constructor_args,
        }) = command
        {
            sig = constructor_sig;
            args = constructor_args;
            Some(code)
        } else {
            None
        };

        let config = eth.load_config()?;

        let provider = get_provider(&config)?;

<<<<<<< HEAD
        let tx_builder = CastTxBuilder::new(&provider, tx, &config)
=======
        let tx_builder = CastTxBuilder::new(&provider, tx.clone(), &config)
>>>>>>> 54d25611
            .await?
            .with_to(to)
            .await?
            .with_code_sig_and_args(code, sig, args)
            .await?
            .with_blob_data(blob_data)?;

        if raw_unsigned {
            // Build unsigned raw tx
            // Check if nonce is provided when --from is not specified
            // See: <https://github.com/foundry-rs/foundry/issues/11110>
            if eth.wallet.from.is_none() && tx.nonce.is_none() {
                eyre::bail!(
                    "Missing required parameters for raw unsigned transaction. When --from is not provided, you must specify: --nonce"
                );
            }

            // Use zero address as placeholder for unsigned transactions
            let from = eth.wallet.from.unwrap_or(Address::ZERO);

            let raw_tx = tx_builder.build_unsigned_raw(from).await?;

            sh_println!("{raw_tx}")?;
            return Ok(());
        }

        if ethsign {
            // Use "eth_signTransaction" to sign the transaction only works if the node/RPC has
            // unlocked accounts.
            let (tx, _) = tx_builder.build(config.sender).await?;
            let signed_tx = provider.sign_transaction(tx).await?;

            sh_println!("{signed_tx}")?;
            return Ok(());
        }

        // Default to using the local signer.
        // Get the signer from the wallet, and fail if it can't be constructed.
        let signer = eth.wallet.signer().await?;
        let from = signer.address();

        tx::validate_from_address(eth.wallet.from, from)?;

        let (tx, _) = tx_builder.build(&signer).await?;

        let tx = tx.build(&EthereumWallet::new(signer)).await?;

        let signed_tx = hex::encode(tx.encoded_2718());
        sh_println!("0x{signed_tx}")?;

        Ok(())
    }
}<|MERGE_RESOLUTION|>--- conflicted
+++ resolved
@@ -1,12 +1,7 @@
 use crate::tx::{self, CastTxBuilder};
 use alloy_ens::NameOrAddress;
-<<<<<<< HEAD
-use alloy_network::{eip2718::Encodable2718, EthereumWallet, TransactionBuilder};
-use alloy_primitives::hex;
-=======
 use alloy_network::{EthereumWallet, TransactionBuilder, eip2718::Encodable2718};
 use alloy_primitives::{Address, hex};
->>>>>>> 54d25611
 use alloy_provider::Provider;
 use alloy_signer::Signer;
 use clap::Parser;
@@ -101,11 +96,7 @@
 
         let provider = get_provider(&config)?;
 
-<<<<<<< HEAD
-        let tx_builder = CastTxBuilder::new(&provider, tx, &config)
-=======
         let tx_builder = CastTxBuilder::new(&provider, tx.clone(), &config)
->>>>>>> 54d25611
             .await?
             .with_to(to)
             .await?

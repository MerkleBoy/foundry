use crate::{
    Cast,
    traces::TraceKind,
    tx::{CastTxBuilder, SenderKind},
};
use alloy_ens::NameOrAddress;
use alloy_primitives::{Address, Bytes, TxKind, U256};
use alloy_provider::Provider;
use alloy_rpc_types::{
    BlockId, BlockNumberOrTag, BlockOverrides,
    state::{StateOverride, StateOverridesBuilder},
<<<<<<< HEAD
    BlockId, BlockNumberOrTag, BlockOverrides,
=======
>>>>>>> 54d25611
};
use clap::Parser;
use eyre::Result;
use foundry_cli::{
    opts::{EthereumOpts, TransactionOpts},
    utils::{self, TraceResult, handle_traces, parse_ether_value},
};
use foundry_common::shell;
use foundry_compilers::artifacts::EvmVersion;
use foundry_config::{
    Config,
    figment::{
        self, Metadata, Profile,
        value::{Dict, Map},
    },
};
use foundry_evm::{
    executors::TracingExecutor,
    opts::EvmOpts,
    traces::{InternalTraceMode, TraceMode},
};
use regex::Regex;
use revm::context::TransactionType;
use std::{str::FromStr, sync::LazyLock};

use super::run::fetch_contracts_bytecode_from_trace;

// matches override pattern <address>:<slot>:<value>
// e.g. 0x123:0x1:0x1234
static OVERRIDE_PATTERN: LazyLock<Regex> =
    LazyLock::new(|| Regex::new(r"^([^:]+):([^:]+):([^:]+)$").unwrap());

/// CLI arguments for `cast call`.
///
/// ## State Override Flags
///
/// The following flags can be used to override the state for the call:
///
/// * `--override-balance <address>:<balance>` - Override the balance of an account
/// * `--override-nonce <address>:<nonce>` - Override the nonce of an account
/// * `--override-code <address>:<code>` - Override the code of an account
/// * `--override-state <address>:<slot>:<value>` - Override a storage slot of an account
///
/// Multiple overrides can be specified for the same account. For example:
///
/// ```bash
/// cast call 0x... "transfer(address,uint256)" 0x... 100 \
///   --override-balance 0x123:0x1234 \
///   --override-nonce 0x123:1 \
///   --override-code 0x123:0x1234 \
///   --override-state 0x123:0x1:0x1234
///   --override-state-diff 0x123:0x1:0x1234
/// ```
#[derive(Debug, Parser)]
pub struct CallArgs {
    /// The destination of the transaction.
    #[arg(value_parser = NameOrAddress::from_str)]
    to: Option<NameOrAddress>,

    /// The signature of the function to call.
    sig: Option<String>,

    /// The arguments of the function to call.
    args: Vec<String>,

    /// Raw hex-encoded data for the transaction. Used instead of \[SIG\] and \[ARGS\].
    #[arg(
        long,
        conflicts_with_all = &["sig", "args"]
    )]
    data: Option<String>,

    /// Forks the remote rpc, executes the transaction locally and prints a trace
    #[arg(long, default_value_t = false)]
    trace: bool,

    /// Disables the labels in the traces.
    /// Can only be set with `--trace`.
    #[arg(long, default_value_t = false, requires = "trace")]
    disable_labels: bool,

    /// Opens an interactive debugger.
    /// Can only be used with `--trace`.
    #[arg(long, requires = "trace")]
    debug: bool,

    #[arg(long, requires = "trace")]
    decode_internal: bool,

    /// Labels to apply to the traces; format: `address:label`.
    /// Can only be used with `--trace`.
    #[arg(long, requires = "trace")]
    labels: Vec<String>,

    /// The EVM Version to use.
    /// Can only be used with `--trace`.
    #[arg(long, requires = "trace")]
    evm_version: Option<EvmVersion>,

    /// The block height to query at.
    ///
    /// Can also be the tags earliest, finalized, safe, latest, or pending.
    #[arg(long, short)]
    block: Option<BlockId>,

    /// Enable Odyssey features.
    #[arg(long, alias = "alphanet")]
    pub odyssey: bool,

    #[command(subcommand)]
    command: Option<CallSubcommands>,

    #[command(flatten)]
    tx: TransactionOpts,

    #[command(flatten)]
    eth: EthereumOpts,

    /// Use current project artifacts for trace decoding.
    #[arg(long, visible_alias = "la")]
    pub with_local_artifacts: bool,

    /// Override the balance of an account.
    /// Format: address:balance
    #[arg(long = "override-balance", value_name = "ADDRESS:BALANCE")]
    pub balance_overrides: Option<Vec<String>>,

    /// Override the nonce of an account.
    /// Format: address:nonce
    #[arg(long = "override-nonce", value_name = "ADDRESS:NONCE")]
    pub nonce_overrides: Option<Vec<String>>,

    /// Override the code of an account.
    /// Format: address:code
    #[arg(long = "override-code", value_name = "ADDRESS:CODE")]
    pub code_overrides: Option<Vec<String>>,

    /// Override the state of an account.
    /// Format: address:slot:value
    #[arg(long = "override-state", value_name = "ADDRESS:SLOT:VALUE")]
    pub state_overrides: Option<Vec<String>>,

    /// Override the state diff of an account.
    /// Format: address:slot:value
    #[arg(long = "override-state-diff", value_name = "ADDRESS:SLOT:VALUE")]
    pub state_diff_overrides: Option<Vec<String>>,

    /// Override the block timestamp.
    #[arg(long = "block.time", value_name = "TIME")]
    pub block_time: Option<u64>,

    /// Override the block number.
    #[arg(long = "block.number", value_name = "NUMBER")]
    pub block_number: Option<u64>,
}

#[derive(Debug, Parser)]
pub enum CallSubcommands {
    /// ignores the address field and simulates creating a contract
    #[command(name = "--create")]
    Create {
        /// Bytecode of contract.
        code: String,

        /// The signature of the constructor.
        sig: Option<String>,

        /// The arguments of the constructor.
        args: Vec<String>,

        /// Ether to send in the transaction.
        ///
        /// Either specified in wei, or as a string with a unit type.
        ///
        /// Examples: 1ether, 10gwei, 0.01ether
        #[arg(long, value_parser = parse_ether_value)]
        value: Option<U256>,
    },
}

impl CallArgs {
    pub async fn run(self) -> Result<()> {
        let figment = self.eth.rpc.clone().into_figment(self.with_local_artifacts).merge(&self);
        let evm_opts = figment.extract::<EvmOpts>()?;
        let mut config = Config::from_provider(figment)?.sanitized();
        let state_overrides = self.get_state_overrides()?;
        let block_overrides = self.get_block_overrides()?;

        let Self {
            to,
            mut sig,
            mut args,
            mut tx,
            eth,
            command,
            block,
            trace,
            evm_version,
            debug,
            decode_internal,
            labels,
            data,
            with_local_artifacts,
            disable_labels,
            ..
        } = self;

        if let Some(data) = data {
            sig = Some(data);
        }

        let provider = utils::get_provider(&config)?;
        let sender = SenderKind::from_wallet_opts(eth.wallet).await?;
        let from = sender.address();

        let code = if let Some(CallSubcommands::Create {
            code,
            sig: create_sig,
            args: create_args,
            value,
        }) = command
        {
            sig = create_sig;
            args = create_args;
            if let Some(value) = value {
                tx.value = Some(value);
            }
            Some(code)
        } else {
            None
        };

        let (tx, func) = CastTxBuilder::new(&provider, tx, &config)
            .await?
            .with_to(to)
            .await?
            .with_code_sig_and_args(code, sig, args)
            .await?
            .build_raw(sender)
            .await?;

        if trace {
            if let Some(BlockId::Number(BlockNumberOrTag::Number(block_number))) = self.block {
                // Override Config `fork_block_number` (if set) with CLI value.
                config.fork_block_number = Some(block_number);
            }

            let create2_deployer = evm_opts.create2_deployer;
            let (mut env, fork, chain, odyssey) =
                TracingExecutor::get_fork_material(&config, evm_opts).await?;

            // modify settings that usually set in eth_call
            env.evm_env.cfg_env.disable_block_gas_limit = true;
            env.evm_env.block_env.gas_limit = u64::MAX;
<<<<<<< HEAD
=======

            // Apply the block overrides.
            if let Some(block_overrides) = block_overrides {
                if let Some(number) = block_overrides.number {
                    env.evm_env.block_env.number = number.to();
                }
                if let Some(time) = block_overrides.time {
                    env.evm_env.block_env.timestamp = U256::from(time);
                }
            }
>>>>>>> 54d25611

            let trace_mode = TraceMode::Call
                .with_debug(debug)
                .with_decode_internal(if decode_internal {
                    InternalTraceMode::Full
                } else {
                    InternalTraceMode::None
                })
                .with_state_changes(shell::verbosity() > 4);
            let mut executor = TracingExecutor::new(
                env,
                fork,
                evm_version,
                trace_mode,
                odyssey,
                create2_deployer,
                state_overrides,
            )?;

            let value = tx.value.unwrap_or_default();
            let input = tx.inner.input.into_input().unwrap_or_default();
            let tx_kind = tx.inner.to.expect("set by builder");
            let env_tx = &mut executor.env_mut().tx;

            if let Some(tx_type) = tx.inner.transaction_type {
                env_tx.tx_type = tx_type;
            }

            if let Some(access_list) = tx.inner.access_list {
                env_tx.access_list = access_list;

                if env_tx.tx_type == TransactionType::Legacy as u8 {
                    env_tx.tx_type = TransactionType::Eip2930 as u8;
                }
            }

            let trace = match tx_kind {
                TxKind::Create => {
                    let deploy_result = executor.deploy(from, input, value, None);
                    TraceResult::try_from(deploy_result)?
                }
                TxKind::Call(to) => TraceResult::from_raw(
                    executor.transact_raw(from, to, input, value)?,
                    TraceKind::Execution,
                ),
            };

            let contracts_bytecode = fetch_contracts_bytecode_from_trace(&provider, &trace).await?;
            handle_traces(
                trace,
                &config,
                chain,
                &contracts_bytecode,
                labels,
                with_local_artifacts,
                debug,
                decode_internal,
                disable_labels,
            )
            .await?;

            return Ok(());
        }

<<<<<<< HEAD
        sh_println!(
            "{}",
            Cast::new(provider)
                .call(&tx, func.as_ref(), block, state_overrides, block_overrides)
                .await?
        )?;
=======
        let response = Cast::new(&provider)
            .call(&tx, func.as_ref(), block, state_overrides, block_overrides)
            .await?;

        if response == "0x"
            && let Some(contract_address) = tx.to.and_then(|tx_kind| tx_kind.into_to())
        {
            let code = provider.get_code_at(contract_address).await?;
            if code.is_empty() {
                sh_warn!("Contract code is empty")?;
            }
        }
        sh_println!("{}", response)?;
>>>>>>> 54d25611

        Ok(())
    }

    /// Parse state overrides from command line arguments.
    pub fn get_state_overrides(&self) -> eyre::Result<Option<StateOverride>> {
        // Early return if no override set - <https://github.com/foundry-rs/foundry/issues/10705>
        if [
            self.balance_overrides.as_ref(),
            self.nonce_overrides.as_ref(),
            self.code_overrides.as_ref(),
            self.state_overrides.as_ref(),
<<<<<<< HEAD
=======
            self.state_diff_overrides.as_ref(),
>>>>>>> 54d25611
        ]
        .iter()
        .all(Option::is_none)
        {
            return Ok(None);
        }

        let mut state_overrides_builder = StateOverridesBuilder::default();

        // Parse balance overrides
        for override_str in self.balance_overrides.iter().flatten() {
            let (addr, balance) = address_value_override(override_str)?;
            state_overrides_builder =
                state_overrides_builder.with_balance(addr.parse()?, balance.parse()?);
        }

        // Parse nonce overrides
        for override_str in self.nonce_overrides.iter().flatten() {
            let (addr, nonce) = address_value_override(override_str)?;
            state_overrides_builder =
                state_overrides_builder.with_nonce(addr.parse()?, nonce.parse()?);
        }

        // Parse code overrides
        for override_str in self.code_overrides.iter().flatten() {
            let (addr, code_str) = address_value_override(override_str)?;
            state_overrides_builder =
                state_overrides_builder.with_code(addr.parse()?, Bytes::from_str(code_str)?);
        }

        // Parse state overrides
        for override_str in self.state_overrides.iter().flatten() {
            let (addr, slot, value) = address_slot_value_override(override_str)?;
            state_overrides_builder =
                state_overrides_builder.with_state(addr, [(slot.into(), value.into())]);
        }

        // Parse state diff overrides
        for override_str in self.state_diff_overrides.iter().flatten() {
            let (addr, slot, value) = address_slot_value_override(override_str)?;
            state_overrides_builder =
                state_overrides_builder.with_state_diff(addr, [(slot.into(), value.into())]);
        }

        Ok(Some(state_overrides_builder.build()))
    }

    /// Parse block overrides from command line arguments.
    pub fn get_block_overrides(&self) -> eyre::Result<Option<BlockOverrides>> {
        let mut overrides = BlockOverrides::default();
        if let Some(number) = self.block_number {
            overrides = overrides.with_number(U256::from(number));
        }
        if let Some(time) = self.block_time {
            overrides = overrides.with_time(time);
        }
<<<<<<< HEAD
        if overrides.is_empty() {
            Ok(None)
        } else {
            Ok(Some(overrides))
        }
=======
        if overrides.is_empty() { Ok(None) } else { Ok(Some(overrides)) }
>>>>>>> 54d25611
    }
}

impl figment::Provider for CallArgs {
    fn metadata(&self) -> Metadata {
        Metadata::named("CallArgs")
    }

    fn data(&self) -> Result<Map<Profile, Dict>, figment::Error> {
        let mut map = Map::new();

        if self.odyssey {
            map.insert("odyssey".into(), self.odyssey.into());
        }

        if let Some(evm_version) = self.evm_version {
            map.insert("evm_version".into(), figment::value::Value::serialize(evm_version)?);
        }

        Ok(Map::from([(Config::selected_profile(), map)]))
    }
}

/// Parse an override string in the format address:value.
fn address_value_override(address_override: &str) -> Result<(&str, &str)> {
    address_override.split_once(':').ok_or_else(|| {
        eyre::eyre!("Invalid override {address_override}. Expected <address>:<value>")
    })
}

/// Parse an override string in the format address:slot:value.
fn address_slot_value_override(address_override: &str) -> Result<(Address, U256, U256)> {
    let captures = OVERRIDE_PATTERN.captures(address_override).ok_or_else(|| {
        eyre::eyre!("Invalid override {address_override}. Expected <address>:<slot>:<value>")
    })?;

    Ok((
        captures[1].parse()?, // Address
        captures[2].parse()?, // Slot (U256)
        captures[3].parse()?, // Value (U256)
    ))
}

#[cfg(test)]
mod tests {
    use super::*;
    use alloy_primitives::{address, b256, fixed_bytes, hex};

    #[test]
    fn test_get_state_overrides() {
        let call_args = CallArgs::parse_from([
            "foundry-cli",
            "--override-balance",
            "0x0000000000000000000000000000000000000001:2",
            "--override-nonce",
            "0x0000000000000000000000000000000000000001:3",
            "--override-code",
            "0x0000000000000000000000000000000000000001:0x04",
            "--override-state",
            "0x0000000000000000000000000000000000000001:5:6",
            "--override-state-diff",
            "0x0000000000000000000000000000000000000001:7:8",
        ]);
        let overrides = call_args.get_state_overrides().unwrap().unwrap();
        let address = address!("0x0000000000000000000000000000000000000001");
        if let Some(account_override) = overrides.get(&address) {
            if let Some(balance) = account_override.balance {
                assert_eq!(balance, U256::from(2));
            }
            if let Some(nonce) = account_override.nonce {
                assert_eq!(nonce, 3);
            }
            if let Some(code) = &account_override.code {
                assert_eq!(*code, Bytes::from([0x04]));
            }
            if let Some(state) = &account_override.state
                && let Some(value) = state.get(&b256!(
                    "0x0000000000000000000000000000000000000000000000000000000000000005"
                ))
            {
                assert_eq!(
                    *value,
                    b256!("0x0000000000000000000000000000000000000000000000000000000000000006")
                );
            }
            if let Some(state_diff) = &account_override.state_diff
                && let Some(value) = state_diff.get(&b256!(
                    "0x0000000000000000000000000000000000000000000000000000000000000007"
                ))
            {
                assert_eq!(
                    *value,
                    b256!("0x0000000000000000000000000000000000000000000000000000000000000008")
                );
            }
        }
    }

    #[test]
    fn test_get_state_overrides_empty() {
        let call_args = CallArgs::parse_from([""]);
        let overrides = call_args.get_state_overrides().unwrap();
        assert_eq!(overrides, None);
    }

    #[test]
    fn test_get_block_overrides() {
        let mut call_args = CallArgs::parse_from([""]);
        call_args.block_number = Some(1);
        call_args.block_time = Some(2);
        let overrides = call_args.get_block_overrides().unwrap().unwrap();
        assert_eq!(overrides.number, Some(U256::from(1)));
        assert_eq!(overrides.time, Some(2));
    }

    #[test]
    fn test_get_block_overrides_empty() {
        let call_args = CallArgs::parse_from([""]);
        let overrides = call_args.get_block_overrides().unwrap();
        assert_eq!(overrides, None);
    }

    #[test]
    fn test_address_value_override_success() {
        let text = "0x0000000000000000000000000000000000000001:2";
        let (address, value) = address_value_override(text).unwrap();
        assert_eq!(address, "0x0000000000000000000000000000000000000001");
        assert_eq!(value, "2");
    }

    #[test]
    fn test_address_value_override_error() {
        let text = "invalid_value";
        let error = address_value_override(text).unwrap_err();
        assert_eq!(error.to_string(), "Invalid override invalid_value. Expected <address>:<value>");
    }

    #[test]
    fn test_address_slot_value_override_success() {
        let text = "0x0000000000000000000000000000000000000001:2:3";
        let (address, slot, value) = address_slot_value_override(text).unwrap();
        assert_eq!(*address, fixed_bytes!("0x0000000000000000000000000000000000000001"));
        assert_eq!(slot, U256::from(2));
        assert_eq!(value, U256::from(3));
    }

    #[test]
    fn test_address_slot_value_override_error() {
        let text = "invalid_value";
        let error = address_slot_value_override(text).unwrap_err();
        assert_eq!(
            error.to_string(),
            "Invalid override invalid_value. Expected <address>:<slot>:<value>"
        );
    }

    #[test]
    fn can_parse_call_data() {
        let data = hex::encode("hello");
        let args = CallArgs::parse_from(["foundry-cli", "--data", data.as_str()]);
        assert_eq!(args.data, Some(data));

        let data = hex::encode_prefixed("hello");
        let args = CallArgs::parse_from(["foundry-cli", "--data", data.as_str()]);
        assert_eq!(args.data, Some(data));
    }

    #[test]
    fn can_parse_state_overrides() {
        let args = CallArgs::parse_from([
            "foundry-cli",
            "--override-balance",
            "0x123:0x1234",
            "--override-nonce",
            "0x123:1",
            "--override-code",
            "0x123:0x1234",
            "--override-state",
            "0x123:0x1:0x1234",
        ]);

        assert_eq!(args.balance_overrides, Some(vec!["0x123:0x1234".to_string()]));
        assert_eq!(args.nonce_overrides, Some(vec!["0x123:1".to_string()]));
        assert_eq!(args.code_overrides, Some(vec!["0x123:0x1234".to_string()]));
        assert_eq!(args.state_overrides, Some(vec!["0x123:0x1:0x1234".to_string()]));
    }

    #[test]
    fn can_parse_multiple_state_overrides() {
        let args = CallArgs::parse_from([
            "foundry-cli",
            "--override-balance",
            "0x123:0x1234",
            "--override-balance",
            "0x456:0x5678",
            "--override-nonce",
            "0x123:1",
            "--override-nonce",
            "0x456:2",
            "--override-code",
            "0x123:0x1234",
            "--override-code",
            "0x456:0x5678",
            "--override-state",
            "0x123:0x1:0x1234",
            "--override-state",
            "0x456:0x2:0x5678",
        ]);

        assert_eq!(
            args.balance_overrides,
            Some(vec!["0x123:0x1234".to_string(), "0x456:0x5678".to_string()])
        );
        assert_eq!(args.nonce_overrides, Some(vec!["0x123:1".to_string(), "0x456:2".to_string()]));
        assert_eq!(
            args.code_overrides,
            Some(vec!["0x123:0x1234".to_string(), "0x456:0x5678".to_string()])
        );
        assert_eq!(
            args.state_overrides,
            Some(vec!["0x123:0x1:0x1234".to_string(), "0x456:0x2:0x5678".to_string()])
        );
    }
}<|MERGE_RESOLUTION|>--- conflicted
+++ resolved
@@ -9,10 +9,6 @@
 use alloy_rpc_types::{
     BlockId, BlockNumberOrTag, BlockOverrides,
     state::{StateOverride, StateOverridesBuilder},
-<<<<<<< HEAD
-    BlockId, BlockNumberOrTag, BlockOverrides,
-=======
->>>>>>> 54d25611
 };
 use clap::Parser;
 use eyre::Result;
@@ -267,8 +263,6 @@
             // modify settings that usually set in eth_call
             env.evm_env.cfg_env.disable_block_gas_limit = true;
             env.evm_env.block_env.gas_limit = u64::MAX;
-<<<<<<< HEAD
-=======
 
             // Apply the block overrides.
             if let Some(block_overrides) = block_overrides {
@@ -279,7 +273,6 @@
                     env.evm_env.block_env.timestamp = U256::from(time);
                 }
             }
->>>>>>> 54d25611
 
             let trace_mode = TraceMode::Call
                 .with_debug(debug)
@@ -344,14 +337,6 @@
             return Ok(());
         }
 
-<<<<<<< HEAD
-        sh_println!(
-            "{}",
-            Cast::new(provider)
-                .call(&tx, func.as_ref(), block, state_overrides, block_overrides)
-                .await?
-        )?;
-=======
         let response = Cast::new(&provider)
             .call(&tx, func.as_ref(), block, state_overrides, block_overrides)
             .await?;
@@ -365,7 +350,6 @@
             }
         }
         sh_println!("{}", response)?;
->>>>>>> 54d25611
 
         Ok(())
     }
@@ -378,10 +362,7 @@
             self.nonce_overrides.as_ref(),
             self.code_overrides.as_ref(),
             self.state_overrides.as_ref(),
-<<<<<<< HEAD
-=======
             self.state_diff_overrides.as_ref(),
->>>>>>> 54d25611
         ]
         .iter()
         .all(Option::is_none)
@@ -438,15 +419,7 @@
         if let Some(time) = self.block_time {
             overrides = overrides.with_time(time);
         }
-<<<<<<< HEAD
-        if overrides.is_empty() {
-            Ok(None)
-        } else {
-            Ok(Some(overrides))
-        }
-=======
         if overrides.is_empty() { Ok(None) } else { Ok(Some(overrides)) }
->>>>>>> 54d25611
     }
 }
 

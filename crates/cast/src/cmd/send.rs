use crate::{
    Cast,
    tx::{self, CastTxBuilder},
};
use alloy_ens::NameOrAddress;
use alloy_network::{AnyNetwork, EthereumWallet};
use alloy_provider::{Provider, ProviderBuilder};
use alloy_rpc_types::TransactionRequest;
use alloy_serde::WithOtherFields;
use alloy_signer::Signer;
use clap::Parser;
<<<<<<< HEAD
use eyre::{eyre, Result};
=======
use eyre::{Result, eyre};
>>>>>>> 54d25611
use foundry_cli::{
    opts::{EthereumOpts, TransactionOpts},
    utils,
    utils::LoadConfig,
};
use std::{path::PathBuf, str::FromStr};

/// CLI arguments for `cast send`.
#[derive(Debug, Parser)]
pub struct SendTxArgs {
    /// The destination of the transaction.
    ///
    /// If not provided, you must use cast send --create.
    #[arg(value_parser = NameOrAddress::from_str)]
    to: Option<NameOrAddress>,

    /// The signature of the function to call.
    sig: Option<String>,

    /// The arguments of the function to call.
    args: Vec<String>,

    /// Only print the transaction hash and exit immediately.
    #[arg(id = "async", long = "async", alias = "cast-async", env = "CAST_ASYNC")]
    cast_async: bool,

    /// The number of confirmations until the receipt is fetched.
    #[arg(long, default_value = "1")]
    confirmations: u64,

    #[command(subcommand)]
    command: Option<SendTxSubcommands>,

    /// Send via `eth_sendTransaction` using the `--from` argument or $ETH_FROM as sender
    #[arg(long, requires = "from")]
    unlocked: bool,

    /// Timeout for sending the transaction.
    #[arg(long, env = "ETH_TIMEOUT")]
    pub timeout: Option<u64>,

    #[command(flatten)]
    tx: TransactionOpts,

    #[command(flatten)]
    eth: EthereumOpts,

    /// The path of blob data to be sent.
    #[arg(
        long,
        value_name = "BLOB_DATA_PATH",
        conflicts_with = "legacy",
        requires = "blob",
        help_heading = "Transaction options"
    )]
    path: Option<PathBuf>,
}

#[derive(Debug, Parser)]
pub enum SendTxSubcommands {
    /// Use to deploy raw contract bytecode.
    #[command(name = "--create")]
    Create {
        /// The bytecode of the contract to deploy.
        code: String,

        /// The signature of the function to call.
        sig: Option<String>,

        /// The arguments of the function to call.
        args: Vec<String>,
    },
}

impl SendTxArgs {
    pub async fn run(self) -> eyre::Result<()> {
        let Self {
            eth,
            to,
            mut sig,
            cast_async,
            mut args,
            tx,
            confirmations,
            command,
            unlocked,
            path,
            timeout,
        } = self;

        let blob_data = if let Some(path) = path { Some(std::fs::read(path)?) } else { None };

        let code = if let Some(SendTxSubcommands::Create {
            code,
            sig: constructor_sig,
            args: constructor_args,
        }) = command
        {
            // ensure we don't violate settings for transactions that can't be CREATE: 7702 and 4844
            // which require mandatory target
            if to.is_none() && tx.auth.is_some() {
<<<<<<< HEAD
                return Err(eyre!("EIP-7702 transactions can't be CREATE transactions and require a destination address"));
=======
                return Err(eyre!(
                    "EIP-7702 transactions can't be CREATE transactions and require a destination address"
                ));
>>>>>>> 54d25611
            }
            // ensure we don't violate settings for transactions that can't be CREATE: 7702 and 4844
            // which require mandatory target
            if to.is_none() && blob_data.is_some() {
<<<<<<< HEAD
                return Err(eyre!("EIP-4844 transactions can't be CREATE transactions and require a destination address"));
=======
                return Err(eyre!(
                    "EIP-4844 transactions can't be CREATE transactions and require a destination address"
                ));
>>>>>>> 54d25611
            }

            sig = constructor_sig;
            args = constructor_args;
            Some(code)
        } else {
            None
        };

        let config = eth.load_config()?;
        let provider = utils::get_provider(&config)?;

        let builder = CastTxBuilder::new(&provider, tx, &config)
            .await?
            .with_to(to)
            .await?
            .with_code_sig_and_args(code, sig, args)
            .await?
            .with_blob_data(blob_data)?;

        let timeout = timeout.unwrap_or(config.transaction_timeout);

        // Case 1:
        // Default to sending via eth_sendTransaction if the --unlocked flag is passed.
        // This should be the only way this RPC method is used as it requires a local node
        // or remote RPC with unlocked accounts.
        if unlocked {
            // only check current chain id if it was specified in the config
            if let Some(config_chain) = config.chain {
                let current_chain_id = provider.get_chain_id().await?;
                let config_chain_id = config_chain.id();
                // switch chain if current chain id is not the same as the one specified in the
                // config
                if config_chain_id != current_chain_id {
                    sh_warn!("Switching to chain {}", config_chain)?;
                    provider
                        .raw_request::<_, ()>(
                            "wallet_switchEthereumChain".into(),
                            [serde_json::json!({
                                "chainId": format!("0x{:x}", config_chain_id),
                            })],
                        )
                        .await?;
                }
            }

            let (tx, _) = builder.build(config.sender).await?;

            cast_send(provider, tx, cast_async, confirmations, timeout).await
        // Case 2:
        // An option to use a local signer was provided.
        // If we cannot successfully instantiate a local signer, then we will assume we don't have
        // enough information to sign and we must bail.
        } else {
            // Retrieve the signer, and bail if it can't be constructed.
            let signer = eth.wallet.signer().await?;
            let from = signer.address();

            tx::validate_from_address(eth.wallet.from, from)?;

            let (tx, _) = builder.build(&signer).await?;

            let wallet = EthereumWallet::from(signer);
            let provider = ProviderBuilder::<_, _, AnyNetwork>::default()
                .wallet(wallet)
                .connect_provider(&provider);

            cast_send(provider, tx, cast_async, confirmations, timeout).await
        }
    }
}

async fn cast_send<P: Provider<AnyNetwork>>(
    provider: P,
    tx: WithOtherFields<TransactionRequest>,
    cast_async: bool,
    confs: u64,
    timeout: u64,
) -> Result<()> {
    let cast = Cast::new(provider);
    let pending_tx = cast.send(tx).await?;

    let tx_hash = pending_tx.inner().tx_hash();

    if cast_async {
        sh_println!("{tx_hash:#x}")?;
    } else {
        let receipt =
            cast.receipt(format!("{tx_hash:#x}"), None, confs, Some(timeout), false).await?;
        sh_println!("{receipt}")?;
    }

    Ok(())
}<|MERGE_RESOLUTION|>--- conflicted
+++ resolved
@@ -9,11 +9,7 @@
 use alloy_serde::WithOtherFields;
 use alloy_signer::Signer;
 use clap::Parser;
-<<<<<<< HEAD
-use eyre::{eyre, Result};
-=======
 use eyre::{Result, eyre};
->>>>>>> 54d25611
 use foundry_cli::{
     opts::{EthereumOpts, TransactionOpts},
     utils,
@@ -115,24 +111,16 @@
             // ensure we don't violate settings for transactions that can't be CREATE: 7702 and 4844
             // which require mandatory target
             if to.is_none() && tx.auth.is_some() {
-<<<<<<< HEAD
-                return Err(eyre!("EIP-7702 transactions can't be CREATE transactions and require a destination address"));
-=======
                 return Err(eyre!(
                     "EIP-7702 transactions can't be CREATE transactions and require a destination address"
                 ));
->>>>>>> 54d25611
             }
             // ensure we don't violate settings for transactions that can't be CREATE: 7702 and 4844
             // which require mandatory target
             if to.is_none() && blob_data.is_some() {
-<<<<<<< HEAD
-                return Err(eyre!("EIP-4844 transactions can't be CREATE transactions and require a destination address"));
-=======
                 return Err(eyre!(
                     "EIP-4844 transactions can't be CREATE transactions and require a destination address"
                 ));
->>>>>>> 54d25611
             }
 
             sig = constructor_sig;

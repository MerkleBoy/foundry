//! Debugger context and event handler implementation.

use crate::{DebugNode, ExitReason, debugger::DebuggerContext};
use alloy_primitives::{Address, hex};
use crossterm::event::{Event, KeyCode, KeyEvent, KeyModifiers, MouseEvent, MouseEventKind};
use foundry_evm_core::buffer::BufferKind;
use revm::bytecode::opcode::OpCode;
use revm_inspectors::tracing::types::{CallKind, CallTraceStep};
use std::ops::ControlFlow;

/// This is currently used to remember last scroll position so screen doesn't wiggle as much.
#[derive(Default)]
pub(crate) struct DrawMemory {
    pub(crate) inner_call_index: usize,
    pub(crate) current_buf_startline: usize,
    pub(crate) current_stack_startline: usize,
}

pub(crate) struct TUIContext<'a> {
    pub(crate) debugger_context: &'a mut DebuggerContext,

    /// Buffer for keys prior to execution, i.e. '10' + 'k' => move up 10 operations.
    pub(crate) key_buffer: String,
    /// Current step in the debug steps.
    pub(crate) current_step: usize,
    pub(crate) draw_memory: DrawMemory,
    pub(crate) opcode_list: Vec<String>,
    pub(crate) last_index: usize,

    pub(crate) stack_labels: bool,
    /// Whether to decode active buffer as utf8 or not.
    pub(crate) buf_utf: bool,
    pub(crate) show_shortcuts: bool,
    /// The currently active buffer (memory, calldata, returndata) to be drawn.
    pub(crate) active_buffer: BufferKind,
}

impl<'a> TUIContext<'a> {
    pub(crate) fn new(debugger_context: &'a mut DebuggerContext) -> Self {
        TUIContext {
            debugger_context,

            key_buffer: String::with_capacity(64),
            current_step: 0,
            draw_memory: DrawMemory::default(),
            opcode_list: Vec::new(),
            last_index: 0,

            stack_labels: false,
            buf_utf: false,
            show_shortcuts: true,
            active_buffer: BufferKind::Memory,
        }
    }

    pub(crate) fn init(&mut self) {
        self.gen_opcode_list();
    }

    pub(crate) fn debug_arena(&self) -> &[DebugNode] {
        &self.debugger_context.debug_arena
    }

    pub(crate) fn debug_call(&self) -> &DebugNode {
        &self.debug_arena()[self.draw_memory.inner_call_index]
    }

    /// Returns the current call address.
    pub(crate) fn address(&self) -> &Address {
        &self.debug_call().address
    }

    /// Returns the current call kind.
    pub(crate) fn call_kind(&self) -> CallKind {
        self.debug_call().kind
    }

    /// Returns the current debug steps.
    pub(crate) fn debug_steps(&self) -> &[CallTraceStep] {
        &self.debug_call().steps
    }

    /// Returns the current debug step.
    pub(crate) fn current_step(&self) -> &CallTraceStep {
        &self.debug_steps()[self.current_step]
    }

    fn gen_opcode_list(&mut self) {
        self.opcode_list.clear();
        let debug_steps =
            &self.debugger_context.debug_arena[self.draw_memory.inner_call_index].steps;
        for step in debug_steps {
            self.opcode_list.push(pretty_opcode(step));
        }
    }

    fn gen_opcode_list_if_necessary(&mut self) {
        if self.last_index != self.draw_memory.inner_call_index {
            self.gen_opcode_list();
            self.last_index = self.draw_memory.inner_call_index;
        }
    }

    fn active_buffer(&self) -> &[u8] {
        match self.active_buffer {
            BufferKind::Memory => self.current_step().memory.as_ref().unwrap().as_bytes(),
            BufferKind::Calldata => &self.debug_call().calldata,
            BufferKind::Returndata => &self.current_step().returndata,
        }
    }
}

impl TUIContext<'_> {
    pub(crate) fn handle_event(&mut self, event: Event) -> ControlFlow<ExitReason> {
        let ret = match event {
            Event::Key(event) => self.handle_key_event(event),
            Event::Mouse(event) => self.handle_mouse_event(event),
            _ => ControlFlow::Continue(()),
        };
        // Generate the list after the event has been handled.
        self.gen_opcode_list_if_necessary();
        ret
    }

    fn handle_key_event(&mut self, event: KeyEvent) -> ControlFlow<ExitReason> {
        // Breakpoints
        if let KeyCode::Char(c) = event.code
            && c.is_alphabetic()
            && self.key_buffer.starts_with('\'')
        {
            self.handle_breakpoint(c);
            return ControlFlow::Continue(());
        }

        let control = event.modifiers.contains(KeyModifiers::CONTROL);

        match event.code {
            // Exit
            KeyCode::Char('q') => return ControlFlow::Break(ExitReason::CharExit),

            // Scroll up the memory buffer
            KeyCode::Char('k') | KeyCode::Up if control => self.repeat(|this| {
                this.draw_memory.current_buf_startline =
                    this.draw_memory.current_buf_startline.saturating_sub(1);
            }),
            // Scroll down the memory buffer
            KeyCode::Char('j') | KeyCode::Down if control => self.repeat(|this| {
                let max_buf = (this.active_buffer().len() / 32).saturating_sub(1);
                if this.draw_memory.current_buf_startline < max_buf {
                    this.draw_memory.current_buf_startline += 1;
                }
            }),

            // Move up
            KeyCode::Char('k') | KeyCode::Up => self.repeat(Self::step_back),
            // Move down
            KeyCode::Char('j') | KeyCode::Down => self.repeat(Self::step),

            // Scroll up the stack
            KeyCode::Char('K') => self.repeat(|this| {
                this.draw_memory.current_stack_startline =
                    this.draw_memory.current_stack_startline.saturating_sub(1);
            }),
            // Scroll down the stack
            KeyCode::Char('J') => self.repeat(|this| {
                let max_stack =
                    this.current_step().stack.as_ref().map_or(0, |s| s.len()).saturating_sub(1);
                if this.draw_memory.current_stack_startline < max_stack {
                    this.draw_memory.current_stack_startline += 1;
                }
            }),

            // Cycle buffers
            KeyCode::Char('b') => {
                self.active_buffer = self.active_buffer.next();
                self.draw_memory.current_buf_startline = 0;
            }

            // Go to top of file
            KeyCode::Char('g') => {
                self.draw_memory.inner_call_index = 0;
                self.current_step = 0;
            }

            // Go to bottom of file
            KeyCode::Char('G') => {
                self.draw_memory.inner_call_index = self.debug_arena().len() - 1;
                self.current_step = self.n_steps() - 1;
            }

            // Go to previous call
            KeyCode::Char('c') => {
                self.draw_memory.inner_call_index =
                    self.draw_memory.inner_call_index.saturating_sub(1);
                self.current_step = self.n_steps() - 1;
            }

            // Go to next call
            KeyCode::Char('C') => {
                if self.debug_arena().len() > self.draw_memory.inner_call_index + 1 {
                    self.draw_memory.inner_call_index += 1;
                    self.current_step = 0;
                }
            }

            // Step forward
            KeyCode::Char('s') => self.repeat(|this| {
                let remaining_steps = &this.debug_steps()[this.current_step..];
                if let Some((i, _)) =
                    remaining_steps.iter().enumerate().skip(1).find(|(i, step)| {
                        let prev = &remaining_steps[*i - 1];
                        is_jump(step, prev)
                    })
                {
                    this.current_step += i
                }
            }),

            // Step backwards
            KeyCode::Char('a') => self.repeat(|this| {
                let ops = &this.debug_steps()[..this.current_step];
                this.current_step = ops
                    .iter()
                    .enumerate()
                    .skip(1)
                    .rev()
                    .find(|&(i, op)| {
                        let prev = &ops[i - 1];
                        is_jump(op, prev)
                    })
                    .map(|(i, _)| i)
                    .unwrap_or_default();
            }),

            // Toggle stack labels
            KeyCode::Char('t') => self.stack_labels = !self.stack_labels,

            // Toggle memory UTF-8 decoding
            KeyCode::Char('m') => self.buf_utf = !self.buf_utf,

            // Toggle help notice
            KeyCode::Char('h') => self.show_shortcuts = !self.show_shortcuts,

            // Numbers for repeating commands or breakpoints
            KeyCode::Char(
                other @ ('0' | '1' | '2' | '3' | '4' | '5' | '6' | '7' | '8' | '9' | '\''),
            ) => {
                // Early return to not clear the buffer.
                self.key_buffer.push(other);
                return ControlFlow::Continue(());
            }

            // Unknown/unhandled key code
            _ => {}
        };

        self.key_buffer.clear();
        ControlFlow::Continue(())
    }

    fn handle_breakpoint(&mut self, c: char) {
        // Find the location of the called breakpoint in the whole debug arena (at this address with
        // this pc)
        if let Some((caller, pc)) = self.debugger_context.breakpoints.get(&c) {
            for (i, node) in self.debug_arena().iter().enumerate() {
                if node.address == *caller
                    && let Some(step) = node.steps.iter().position(|step| step.pc == *pc)
                {
                    self.draw_memory.inner_call_index = i;
                    self.current_step = step;
                    break;
                }
            }
        }
        self.key_buffer.clear();
    }

    fn handle_mouse_event(&mut self, event: MouseEvent) -> ControlFlow<ExitReason> {
        match event.kind {
            MouseEventKind::ScrollUp => self.step_back(),
            MouseEventKind::ScrollDown => self.step(),
            _ => {}
        }

        ControlFlow::Continue(())
    }

    fn step_back(&mut self) {
        if self.current_step > 0 {
            self.current_step -= 1;
        } else if self.draw_memory.inner_call_index > 0 {
            self.draw_memory.inner_call_index -= 1;
            self.current_step = self.n_steps() - 1;
        }
    }

    fn step(&mut self) {
        if self.current_step < self.n_steps() - 1 {
            self.current_step += 1;
        } else if self.draw_memory.inner_call_index < self.debug_arena().len() - 1 {
            self.draw_memory.inner_call_index += 1;
            self.current_step = 0;
        }
    }

    /// Calls a closure `f` the number of times specified in the key buffer, and at least once.
    fn repeat(&mut self, mut f: impl FnMut(&mut Self)) {
        for _ in 0..buffer_as_number(&self.key_buffer) {
            f(self);
        }
    }

    fn n_steps(&self) -> usize {
        self.debug_steps().len()
    }
}

/// Grab number from buffer. Used for something like '10k' to move up 10 operations
fn buffer_as_number(s: &str) -> usize {
    const MIN: usize = 1;
    const MAX: usize = 100_000;
    s.parse().unwrap_or(MIN).clamp(MIN, MAX)
}

fn pretty_opcode(step: &CallTraceStep) -> String {
    if let Some(immediate) = step.immediate_bytes.as_ref().filter(|b| !b.is_empty()) {
        format!("{}(0x{})", step.op, hex::encode(immediate))
    } else {
        step.op.to_string()
    }
}

fn is_jump(step: &CallTraceStep, prev: &CallTraceStep) -> bool {
    if !matches!(prev.op, OpCode::JUMP | OpCode::JUMPI) {
<<<<<<< HEAD
        return false
=======
        return false;
>>>>>>> 54d25611
    }

    let immediate_len = prev.immediate_bytes.as_ref().map_or(0, |b| b.len());

    step.pc != prev.pc + 1 + immediate_len
}<|MERGE_RESOLUTION|>--- conflicted
+++ resolved
@@ -332,11 +332,7 @@
 
 fn is_jump(step: &CallTraceStep, prev: &CallTraceStep) -> bool {
     if !matches!(prev.op, OpCode::JUMP | OpCode::JUMPI) {
-<<<<<<< HEAD
-        return false
-=======
         return false;
->>>>>>> 54d25611
     }
 
     let immediate_len = prev.immediate_bytes.as_ref().map_or(0, |b| b.len());

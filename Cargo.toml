--- conflicted
+++ resolved
@@ -410,15 +410,11 @@
 
 ## foundry
 # foundry-compilers = { git = "https://github.com/foundry-rs/compilers.git", rev = "e4a9b04" }
-<<<<<<< HEAD
 foundry-fork-db = { git = "https://github.com/foundry-rs/foundry-fork-db", rev = "c4f6bf0" }
-=======
-# foundry-fork-db = { git = "https://github.com/foundry-rs/foundry-fork-db", rev = "811a61a" }
 
 ## solar
 # solar-ast = { git = "https://github.com/paradigmxyz/solar.git", branch = "main" }
 # solar-parse = { git = "https://github.com/paradigmxyz/solar.git", branch = "main" }
 # solar-interface = { git = "https://github.com/paradigmxyz/solar.git", branch = "main" }
 # solar-sema = { git = "https://github.com/paradigmxyz/solar.git", branch = "main" }
-# solar-data-structures = { git = "https://github.com/paradigmxyz/solar.git", branch = "main" }
->>>>>>> 84e50ef5
+# solar-data-structures = { git = "https://github.com/paradigmxyz/solar.git", branch = "main" }